--- conflicted
+++ resolved
@@ -86,15 +86,7 @@
       start_time_(std::chrono::steady_clock::now()),
       initial_visits_(root_node_->GetN()),
       best_move_callback_(best_move_callback),
-<<<<<<< HEAD
-      info_callback_(info_callback),
-      q_concentration_(params_.GetCpuct()),
-      p_concentration_(params_.GetPolicySoftmaxTemp()),
-      policy_weight_exponent_(params_.GetFpuValue()),
-      history_(played_history_)
-=======
       info_callback_(info_callback)
->>>>>>> ac9e14bc
     {}
 
 int64_t Search_revamp::GetTimeSinceStart() const {
@@ -187,23 +179,6 @@
   return bestidx;
 }
 
-<<<<<<< HEAD
-//   // Let us choose between highest Q and most visted
-//   int indexOfMostVisitedEdge(Node_revamp* node) {
-//   float highestn = -2.0;
-//   int bestidx = -1;
-//   for (int i = 0; i < node->GetNumChildren(); i++) {
-//     int n = node->GetEdges()[i].GetChild()->GetN();
-//     if (n > highestn) {
-//       highestn = n;
-//       bestidx = i;
-//     }
-//   }
-//   return bestidx;
-// }
-  
-=======
->>>>>>> ac9e14bc
 }
 
 void Search_revamp::Wait() {
@@ -236,12 +211,72 @@
 
 void Search_revamp::SendUciInfo() {
 
-<<<<<<< HEAD
+  auto score_type = params_.GetScoreType();
+
+  ThinkingInfo common_info;
+  if (root_node_->GetN() > initial_visits_)
+    common_info.depth = cum_depth_ / (root_node_->GetN() - initial_visits_);
+  common_info.seldepth = full_tree_depth_;
+  common_info.time = GetTimeSinceStart();
+  common_info.nodes = root_node_->GetN();
+  common_info.nps =
+      common_info.time ? ((root_node_->GetN() - initial_visits_) * 1000 / common_info.time) : 0;
+
+  std::vector<ThinkingInfo> uci_infos;
+
+  int multipv = 0;
+
+  float prevq = 2.0;
+  int previdx = -1;
+  for (int i = 0; i < root_node_->GetNumChildren(); i++) {  
+    float bestq = -2.0;
+    int bestidx = -1;
+    for (int j = 0; j < root_node_->GetNumChildren(); j++) {
+      float q = root_node_->GetEdges()[j].GetChild()->GetQ();
+      if (q > bestq && (q < prevq || (q == prevq && j > previdx))) {
+        bestq = q;
+        bestidx = j;
+      }
+    }
+    prevq = bestq;
+    previdx = bestidx;
+
+    ++multipv;
+
+    uci_infos.emplace_back(common_info);
+    auto& uci_info = uci_infos.back();
+
+    if (score_type == "centipawn") {
+      uci_info.score = 290.680623072 * tan(1.548090806 * bestq);
+    } else if (score_type == "win_percentage") {
+      uci_info.score = bestq * 5000 + 5000;
+    } else if (score_type == "Q") {
+      uci_info.score = bestq * 10000;
+    }
+
+    if (params_.GetMultiPv() > 1) uci_info.multipv = multipv;
+    bool flip = played_history_.IsBlackToMove();
+    uci_info.pv.push_back(root_node_->GetEdges()[bestidx].GetMove(flip));
+    Node_revamp* n = root_node_->GetEdges()[bestidx].GetChild();
+    while (n && n->GetNumChildren() > 0) {
+      flip = !flip;
+      int bestidx = indexOfHighestQEdge(n);
+      uci_info.pv.push_back(n->GetEdges()[bestidx].GetMove(flip));
+      n = n->GetEdges()[bestidx].GetChild();
+    }
+  }
+
+  // reverse the order
+  std::reverse(uci_infos.begin(), uci_infos.end());
+  info_callback_(uci_infos);
+
+}
+  
 //////////////////////////////////////////////////////////////////////////////
 // Distribution
 //////////////////////////////////////////////////////////////////////////////
 
-std::vector<float> Search_revamp::q_to_prob(std::vector<float> Q, int depth, float multiplier, float max_focus) {
+std::vector<float> SearchWorker_revamp::q_to_prob(std::vector<float> Q, int depth, float multiplier, float max_focus) {
   bool DEBUG = false;
   // rebase depth from 0 to 1
   depth++;
@@ -314,7 +349,7 @@
   }
 
 
-float Search_revamp::computeChildWeights(Node_revamp* node) {
+float SearchWorker_revamp::computeChildWeights(Node_revamp* node) {
   int n = node->GetNumChildren();
   bool DEBUG = false;
   // If no child is extended, then just use P.
@@ -363,38 +398,10 @@
 	weighted_p_and_q[i] = (relative_weight_of_q * node->GetEdges()[i].GetChild()->GetW() + relative_weight_of_p * node->GetEdges()[i].GetP()) ; 
       } else {
 	weighted_p_and_q[i] = node->GetEdges()[i].GetP();
-=======
-  auto score_type = params_.GetScoreType();
-
-  ThinkingInfo common_info;
-  if (root_node_->GetN() > initial_visits_)
-    common_info.depth = cum_depth_ / (root_node_->GetN() - initial_visits_);
-  common_info.seldepth = full_tree_depth_;
-  common_info.time = GetTimeSinceStart();
-  common_info.nodes = root_node_->GetN();
-  common_info.nps =
-      common_info.time ? ((root_node_->GetN() - initial_visits_) * 1000 / common_info.time) : 0;
-
-  std::vector<ThinkingInfo> uci_infos;
-
-  int multipv = 0;
-
-  float prevq = 2.0;
-  int previdx = -1;
-  for (int i = 0; i < root_node_->GetNumChildren(); i++) {  
-    float bestq = -2.0;
-    int bestidx = -1;
-    for (int j = 0; j < root_node_->GetNumChildren(); j++) {
-      float q = root_node_->GetEdges()[j].GetChild()->GetQ();
-      if (q > bestq && (q < prevq || (q == prevq && j > previdx))) {
-        bestq = q;
-        bestidx = j;
->>>>>>> ac9e14bc
       }
       // LOGFILE << "Weighted p and q:" << weighted_p_and_q[i];
       sum_of_weighted_p_and_q += weighted_p_and_q[i];
     }
-<<<<<<< HEAD
     // make these sum to the sum of P of all the expanded children
     double final_sum_of_weights_for_the_exanded_children = 0.0; // save the final sum here, we will return it.
     for (int i = 0; i < n; i++){
@@ -420,173 +427,6 @@
     }
     return final_sum_of_weights_for_the_exanded_children;
   }
-}
-
-
-//~ void printNodePos(Node_revamp* node, Node_revamp* root) {
-  //~ while (true) {
-    //~ if (node == root) break;
-    //~ std::cerr << "-" << node->GetIndex();
-    //~ node = node->GetParent();
-  //~ }
-  //~ std::cerr << ".";
-//~ }
-=======
-    prevq = bestq;
-    previdx = bestidx;
-
-    ++multipv;
-
-    uci_infos.emplace_back(common_info);
-    auto& uci_info = uci_infos.back();
-
-    if (score_type == "centipawn") {
-      uci_info.score = 290.680623072 * tan(1.548090806 * bestq);
-    } else if (score_type == "win_percentage") {
-      uci_info.score = bestq * 5000 + 5000;
-    } else if (score_type == "Q") {
-      uci_info.score = bestq * 10000;
-    }
-
-    if (params_.GetMultiPv() > 1) uci_info.multipv = multipv;
-    bool flip = played_history_.IsBlackToMove();
-    uci_info.pv.push_back(root_node_->GetEdges()[bestidx].GetMove(flip));
-    Node_revamp* n = root_node_->GetEdges()[bestidx].GetChild();
-    while (n && n->GetNumChildren() > 0) {
-      flip = !flip;
-      int bestidx = indexOfHighestQEdge(n);
-      uci_info.pv.push_back(n->GetEdges()[bestidx].GetMove(flip));
-      n = n->GetEdges()[bestidx].GetChild();
-    }
-  }
-
-  // reverse the order
-  std::reverse(uci_infos.begin(), uci_infos.end());
-  info_callback_(uci_infos);
-
-}
-
-
-//////////////////////////////////////////////////////////////////////////////
-// SearchWorker
-//////////////////////////////////////////////////////////////////////////////
-
-
-float SearchWorker_revamp::computeChildWeights(Node_revamp* node) {
-      int n = node->GetNumChildren();
-
-      if (n == 0) {
-        return 0.0;
-      } else {
-        if (MULTIPLE_NEW_SIBLINGS) {
-          double sum1 = 0.0;
-          double sum2 = 0.0;
-          for (int i = 0; i < n; i++) {
-            float w = exp(q_concentration_ * node->GetEdges()[i].GetChild()->GetQ());
-            node->GetEdges()[i].GetChild()->SetW(w);
-            sum1 += w;
-            sum2 += node->GetEdges()[i].GetP();
-          }
-          sum1 = sum2 / sum1;
-          for (int i = 0; i < n; i++) {
-            node->GetEdges()[i].GetChild()->SetW(node->GetEdges()[i].GetChild()->GetW() * sum1);
-          }
-          return sum2;
-        } else {
-
-	  //if(node != root_node_) {
-	    // LOGFILE << "at compute child weights for move: " << node->GetParent()->GetEdges()[node->GetIndex()].GetMove(played_history_.IsBlackToMove()).as_string();
-	  //}
-	  // sum_of_w_of_expanded_nodes is the sum of the exponentiated Q:s (where Q is not OrigQ but a backpropagated Q)
-	  double sum_of_P_of_expanded_nodes = 0.0;
-	  double sum_of_w_of_expanded_nodes = 0.0;
-          for (int i = 0; i < n; i++) {
-            float w = exp(q_concentration_ * node->GetEdges()[i].GetChild()->GetQ());
-            node->GetEdges()[i].GetChild()->SetW(w);
-            sum_of_w_of_expanded_nodes += w;
-	    sum_of_P_of_expanded_nodes += node->GetEdges()[i].GetP();
-	    // LOGFILE << "Raw P of node: " << i << " is " << node->GetEdges()[i].GetP();
-	    // LOGFILE << "Raw Q of node: " << i << " is " << node->GetEdges()[i].GetChild()->GetOrigQ();	    
-          }
-	  // factor for normalising w:s so their sum matches sum_of_P_of_expanded_nodes
-	  double normalise_to_sum_of_p = sum_of_P_of_expanded_nodes / sum_of_w_of_expanded_nodes;
-	  
-	  for (int i = 0; i < n; i++) {
-	    // LOGFILE << "normalising w for element: " << i << " from " << node->GetEdges()[i].GetChild()->GetW() << " to " << node->GetEdges()[i].GetChild()->GetW() * normalise_to_sum_of_p << " since sum_of_P_expanded_nodes is " << sum_of_P_of_expanded_nodes;
-	    node->GetEdges()[i].GetChild()->SetW(node->GetEdges()[i].GetChild()->GetW() * normalise_to_sum_of_p );
-	  }
-
-	  // Critique of the chunk below: Whenever there are unexpanded edges, the sum of the P for the new child and the sum of the P for the already expanded nodes is less than one.
-	  // The above gives the leftovers to the expanded nodes, but why should _they_ have it? That creates an imbalance in their favor compared to the new child.
-	  // My intuition says its better to scale both the P of the new child and the sum of P for the already expanded nodes. 
-	  // sum2 what is left over when the new P of the child has been subtracted from one.
-	  
-          // float sum2 = 1.0;
-          // if (node->GetNumChildren() < node->GetNumEdges()) {
-          //   sum2 -= node->GetEdges()[node->GetNumChildren()].GetP();
-          // }
-	  // // sum1 is now a weight used to scale up the exponentiated Q:s so that they sum up to sum2.
-          // sum1 = sum2 / sum1;
-          // for (int i = 0; i < n; i++) {
-          //   node->GetEdges()[i].GetChild()->SetW(node->GetEdges()[i].GetChild()->GetW() * sum1);
-          // }
-          // // return sum2;
-
-	  // We want to use P even if there is a Q available, since single Q values are always uncertain, but becomes more certain the more subnodes there is.
-	  // In UCT the choice is made using the formula (highest score gets picked):
-	  // Q + GetP() * cpuct * sqrt(max(GetN(), 1)) / (1 + GetN())
-	  // In short, Policy is weighted by sqrt(N) / N (q in their formula is OrigQ)
-	  // Looking the curve y = sqrt(x)/x, my guess it that decreases too quickly for chess, we need to explore more than that, or we will not find tactical tricks.
-	  // (in UCT the constant cpuct is multiplied to the sqrt(x)/x to the get the final factor.
-	  // Let's try x^0.7/x instead. At 100 visist the weight of policy would be 0.25, at 800 visists, the weight of policy would then be 0.13
-	  // We can of course make this a run time parameter but, for now I'll use a constant for it.
-	  
-	  std::vector<double> weighted_p_and_q(n);
-	  double sum_of_weighted_p_and_q = 0.0;
-	  double p_weight_exponent = 0.6; 
-	  for (int i = 0; i < n; i++){
-	    double relative_weight_of_p = pow(node->GetEdges()[i].GetChild()->GetN(), p_weight_exponent) / ( 0.05 + node->GetEdges()[i].GetChild()->GetN()); // 0.05 is here to make Q have some influence after 1 visit.
-	    // LOGFILE << "relative_weight_of_p:" << relative_weight_of_p;
-	    double relative_weight_of_q = 1 - relative_weight_of_p;
-	    // LOGFILE << "relative_weight_of_q:" << relative_weight_of_q;	    
-	    if(relative_weight_of_q > 0){
-	      weighted_p_and_q[i] = (relative_weight_of_q * node->GetEdges()[i].GetChild()->GetW() + relative_weight_of_p * node->GetEdges()[i].GetP()) ; 
-	    } else {
-	      weighted_p_and_q[i] = node->GetEdges()[i].GetP();
-	    }
-	    // LOGFILE << "Weighted p and q:" << weighted_p_and_q[i];
-	    sum_of_weighted_p_and_q += weighted_p_and_q[i];
-	  }
-	  // make these sum to the sum of P of all the expanded children
-	  double final_sum_of_weights_for_the_exanded_children = 0.0; // save the final sum here, we will return it.
-	  for (int i = 0; i < n; i++){
-	    node->GetEdges()[i].GetChild()->SetW(weighted_p_and_q[i] / sum_of_weighted_p_and_q * sum_of_P_of_expanded_nodes);
-	    final_sum_of_weights_for_the_exanded_children += node->GetEdges()[i].GetChild()->GetW();
-	    // LOGFILE << "visits: " << node->GetEdges()[i].GetChild()->GetN()
-	    // 	    << " P: " << node->GetEdges()[i].GetP()
-	    // 	    << " original Q: " << node->GetEdges()[i].GetChild()->GetOrigQ() 
-	    // 	    << " Q after search: " << node->GetEdges()[i].GetChild()->GetQ()
-	    // 	    << " q as prop: " << node->GetEdges()[i].GetChild()->GetW()
-	    // 	    << " sum of p for the expanded nodes: " << sum_of_P_of_expanded_nodes
-	    // 	    << " weighted sum of P and q_as_prob: " << weighted_p_and_q[i]
-	    // 	    << " (weighted sum of P and q_as_prob) divided the product of sum_of_weighted_p_and_q and sum_of_P_of_expanded_nodes: " << node->GetEdges()[i].GetChild()->GetW();
-	  }
-	  if(node->GetNumChildren() < node->GetNumEdges()) {
-	    // scale the p_q_weighted part so that it toghether with the P part sums to 1
-	    double my_final_scaler = final_sum_of_weights_for_the_exanded_children + node->GetEdges()[node->GetNumChildren()].GetP();
-	    final_sum_of_weights_for_the_exanded_children = 0.0; // recalc this one
-	    for (int i = 0; i < n; i++){
-	      node->GetEdges()[i].GetChild()->SetW(node->GetEdges()[i].GetChild()->GetW() / my_final_scaler);
-	      final_sum_of_weights_for_the_exanded_children += node->GetEdges()[i].GetChild()->GetW();
-	      // LOGFILE << "Final weight: " << node->GetEdges()[i].GetChild()->GetW();
-	    }
-	  } else {
-	    // All children already expanded. This should already sum up to 1.
-	    // LOGFILE << "All nodes already expanded, returning " << final_sum_of_weights_for_the_exanded_children;
-	  }
-	  return final_sum_of_weights_for_the_exanded_children;
-		}
-	}
 }
 
 
@@ -626,7 +466,6 @@
 		}
 
 		bool update_branching = true;
->>>>>>> ac9e14bc
 
 		while (true) {
 			int16_t max_idx = -1;
@@ -665,35 +504,6 @@
 
 }
 
-<<<<<<< HEAD
-void Search_revamp::pickNodesToExtend(Node_revamp* node, float global_weight) {
-//  nodestack_.push_back(node);
-  bool DEBUG = false;
-
-  if (MULTIPLE_NEW_SIBLINGS) {
-
-    float smallest_weight_in_queue = -1.0;
-    if (node_prio_queue_.size() == (unsigned int)params_.GetMiniBatchSize()) {
-      smallest_weight_in_queue = node_prio_queue_[0].w;
-    }
-    float oldw = 2.0;
-    int n_sibblings_added = 0; // only for debugging purposes
-    for (int i = node->GetNumChildren(); i < node->GetNumEdges(); i++) {
-			if (node->GetEdges()[i].GetChild() == nullptr) {  // edge not busy
-				float w = global_weight * node->GetEdges()[i].GetP();
-				if (w > smallest_weight_in_queue) {
-					while (w >= oldw) {
-						w = nextafterf(w, -1.0);
-					}
-					pushNewNodeCandidate(w, node, i);
-					if(DEBUG) n_sibblings_added++;
-					if (node_prio_queue_.size() == (unsigned int)params_.GetMiniBatchSize()) {
-						smallest_weight_in_queue = node_prio_queue_[0].w;
-					}
-					oldw = w;
-				} else {
-=======
-
 void SearchWorker_revamp::buildJunctionRTree() {
 //	for (int i = new_nodes_.size() - 1; i >= 0; i--) {
 	for (int i = new_nodes_size_ - 1; i >= 0; i--) {
@@ -703,29 +513,10 @@
 			while (node->GetBranchingInFlight() == 1) {
 				if (node == root_node_) {
 					*parent_ptr = 0xFFFF;
->>>>>>> ac9e14bc
 					break;
 				}
 				node = node->GetParent();
 			}
-<<<<<<< HEAD
-    }
-    if(DEBUG && n_sibblings_added > 1) LOGFILE << "added " << n_sibblings_added << " siblings.";
-    
-    for (int j = 0; j < node->GetNumChildren(); j++) {
-      Node_revamp* child = node->GetEdges()[j].GetChild();
-      if (child->GetNExtendable() > 0) {
-        float w = global_weight * child->GetW();
-        if (w * child->GetMaxW() > smallest_weight_in_queue) {
-          pickNodesToExtend(child, w);
-          if (node_prio_queue_.size() == (unsigned int)params_.GetMiniBatchSize()) {
-            smallest_weight_in_queue = node_prio_queue_[0].w;
-          }
-        }
-      }
-    }
-  } else {  // not MULTIPLE_NEW_SIBLINGS
-=======
 			if (*parent_ptr == 0xFFFF) break;
 			uint16_t &junc_idx = junction_of_node_[node];
 			if (junc_idx == 0) {
@@ -745,7 +536,6 @@
 			}
 		}
 	}
->>>>>>> ac9e14bc
 
 //	for (int i = new_nodes_.size() - 1; i >= 0; i--) {
 	for (int i = new_nodes_size_ - 1; i >= 0; i--) {
@@ -757,7 +547,6 @@
 		}
 	}
 }
-  
 
 int SearchWorker_revamp::appendHistoryFromTo(std::vector<Move> *movestack, PositionHistory *history, Node_revamp* from, Node_revamp* to) {
   movestack->clear();
@@ -912,12 +701,8 @@
   }
 }
 
-<<<<<<< HEAD
-void Search_revamp::recalcPropagatedQ(Node_revamp* node) {
-=======
 
 void SearchWorker_revamp::recalcPropagatedQ(Node_revamp* node) {
->>>>>>> ac9e14bc
   float total_children_weight = computeChildWeights(node);
 
   if (total_children_weight < 0.0 || total_children_weight - 1.0 > 1.00012) {
@@ -1067,10 +852,6 @@
 
 	new_nodes_ = new NewNode[batch_size_];
 
-<<<<<<< HEAD
-  busy_mutex_.lock();
-  //LOGFILE << "Lock " << thread_id;
-=======
 	search_->busy_mutex_.lock();
 	if (LOG_RUNNING_INFO) LOGFILE << "Working thread: " << thread_id;
 
@@ -1090,7 +871,6 @@
 	for (int n = batch_size_; n > 0; n--) {
 		junction_locks_.push_back(new std::mutex());
 	}
->>>>>>> ac9e14bc
 
 //  auto board = history.Last().GetBoard();
 //  if (DEBUG) LOGFILE << "Inital board:\n" << board.DebugString();
@@ -1101,11 +881,6 @@
 
 //  int i = 0;
 
-<<<<<<< HEAD
-  std::unique_ptr<NetworkComputation> computation;
-
-=======
->>>>>>> ac9e14bc
   if (root_node_->GetNumEdges() == 0 && !root_node_->IsTerminal()) {  // root node not extended
     root_node_->ExtendNode(&history, MULTIPLE_NEW_SIBLINGS, root_node_);
     if (root_node_->IsTerminal()) {
@@ -1123,25 +898,6 @@
     //i++;
   }
 
-<<<<<<< HEAD
-  std::vector<Node_revamp *> minibatch;
-
-  auto cmp = [](PropagateQueueElement left, PropagateQueueElement right) { return left.depth < right.depth;};
-  std::priority_queue<PropagateQueueElement, std::vector<PropagateQueueElement>, decltype(cmp)> propagate_queue(cmp);
-
-  int unsuccessful_trials_to_find_nodes_to_evaluate = 0;
-
-  while (root_node_->GetN() + (n_thread_active_ - 1) * params_.GetMiniBatchSize() < limits_.visits &&
-	 root_node_->GetNExtendable() > 0 &&
-	 unsuccessful_trials_to_find_nodes_to_evaluate <= 10) {
-
-    auto start_comp_time = std::chrono::steady_clock::now();
-
-    pickNodesToExtend(root_node_, 1.0);
-
-    auto stop_comp_time = std::chrono::steady_clock::now();
-    duration_search_ += (stop_comp_time - start_comp_time).count();
-=======
 //	auto cmp = [](PropagateQueueElement left, PropagateQueueElement right) { return left.depth < right.depth;};
 //	std::priority_queue<PropagateQueueElement, std::vector<PropagateQueueElement>, decltype(cmp)> propagate_queue(cmp);
 
@@ -1157,22 +913,10 @@
 		for (int j = 0; j < (int)helper_thread_locks.size(); j++) {
 			helper_thread_locks[j]->unlock();
 		}
->>>>>>> ac9e14bc
 
 		auto start_comp_time = std::chrono::steady_clock::now();
 		//auto start_comp_time2 = start_comp_time;
 
-<<<<<<< HEAD
-    if (node_prio_queue_.size() == 0) {  // no new nodes found, but there may exist unextended edges unavailable due to business
-      busy_mutex_.unlock();
-
-      std::this_thread::sleep_for(std::chrono::milliseconds(1));
-
-      busy_mutex_.lock();
-
-      continue;
-    }
-=======
 		//LOGFILE << "Working myself.";
     pickNodesToExtend();
 
@@ -1189,56 +933,11 @@
 			search_->busy_mutex_.lock();
 			continue;
 		}
->>>>>>> ac9e14bc
 
 		buildJunctionRTree();
 
 		junction_of_node_.clear();
 
-<<<<<<< HEAD
-    start_comp_time = std::chrono::steady_clock::now();
-
-    computation = network_->NewComputation();
-
-    for (unsigned int i = 0; i < node_prio_queue_.size(); i++) {
-      Node_revamp* node = node_prio_queue_[i].node;
-      int idx = node_prio_queue_[i].idx;
-
-      int nappends = appendHistoryFromTo(root_node_, node);
-      node->GetEdges()[idx].CreateChild(node, idx, nappends + 1);
-      Node_revamp* newchild = node->GetEdges()[idx].GetChild();
-
-      history_.Append(node->GetEdges()[idx].GetMove());
-
-      newchild->ExtendNode(&history_, MULTIPLE_NEW_SIBLINGS, root_node_);
-      if (!newchild->IsTerminal()) {
-	AddNodeToComputation(computation.get());
-	minibatch.push_back(newchild);
-      } else {  // is terminal
-	newchild->Realize();
-      }
-
-      for (int j = 0; j <= nappends; j++) {
-	history_.Pop();
-      }
-
-      propagate_queue.push({nappends, node});
-      
-      if (nappends > full_tree_depth) full_tree_depth = nappends;
-      cum_depth_ += nappends;
-    }
-    node_prio_queue_.clear();
-
-    if(minibatch.size() == 0){
-      LOGFILE << "Couldn't find any nodes to evaluate";
-      unsuccessful_trials_to_find_nodes_to_evaluate++;
-      std::this_thread::sleep_for(std::chrono::milliseconds(10));      
-      continue;
-    }
-
-    stop_comp_time = std::chrono::steady_clock::now();
-    duration_create_ += (stop_comp_time - start_comp_time).count();
-=======
 		auto stop_comp_time = std::chrono::steady_clock::now();
 		search_->duration_search_ += (stop_comp_time - start_comp_time).count();
 
@@ -1277,18 +976,12 @@
 		stop_comp_time = std::chrono::steady_clock::now();
 		search_->duration_create_ += (stop_comp_time - start_comp_time).count();
 
->>>>>>> ac9e14bc
-
 		//~ if (minibatch_.size() < propagate_list_.size()) {
 			//~ std::cerr << "minibatch_.size() < propagate_list_.size(): " << minibatch_.size() << " < " << propagate_list_.size() << "\n";
 			//~ abort();
 		//~ }
 
-<<<<<<< HEAD
-    if(DEBUG) LOGFILE << "Computing batch of size " << minibatch.size();
-=======
 		new_nodes_list_shared_idx_ = 0;
->>>>>>> ac9e14bc
 
 		if (LOG_RUNNING_INFO) LOGFILE
 						<< "n: " << root_node_->GetN()
@@ -1300,30 +993,12 @@
 						//<< ", node stack size: " << nodestack_.size()
 						//<< ", max_unexpanded_w: " << new_nodes_[0];
 
-<<<<<<< HEAD
-    //LOGFILE << "Unlock " << thread_id;
-    busy_mutex_.unlock();
-=======
 		//LOGFILE << "Unlock " << thread_id;
 		search_->busy_mutex_.unlock();
->>>>>>> ac9e14bc
 
     // std::this_thread::sleep_for(std::chrono::milliseconds(0));
-    start_comp_time = std::chrono::steady_clock::now();
-
-<<<<<<< HEAD
-    computation->ComputeBlocking();
-
-    stop_comp_time = std::chrono::steady_clock::now();
-
-    busy_mutex_.lock();
-    //LOGFILE << "Lock " << thread_id;
-
-    duration_compute_ += (stop_comp_time - start_comp_time).count();
-    
-
-    //i += minibatch.size();
-=======
+		start_comp_time = std::chrono::steady_clock::now();
+
 		computation_->ComputeBlocking();
 
 		stop_comp_time = std::chrono::steady_clock::now();
@@ -1333,29 +1008,15 @@
 
 		if (LOG_RUNNING_INFO) LOGFILE << "Working thread: " << thread_id;
 
->>>>>>> ac9e14bc
 
 		//i += minibatch.size();
 
-<<<<<<< HEAD
-    start_comp_time = std::chrono::steady_clock::now();
-    
-    for (int j = 0; j < (int)minibatch.size(); j++) {
-      minibatch[j]->Realize();
-      retrieveNNResult(computation.get(), minibatch[j], j);
-    }
-    minibatch.clear();
-
-    stop_comp_time = std::chrono::steady_clock::now();
-    duration_retrieve_ += (stop_comp_time - start_comp_time).count();
-=======
 		start_comp_time = std::chrono::steady_clock::now();
 
 		helper_threads_mode_ = 3;
 		for (int j = 0; j < (int)helper_thread_locks.size(); j++) {
 			helper_thread_locks[j]->unlock();
 		}
->>>>>>> ac9e14bc
 
 		for (int j = 0; j < (int)minibatch_.size(); j++) {
 			minibatch_[j].node->Realize();
@@ -1363,110 +1024,13 @@
 			minibatch_amount_retrieved_++;
 		}
 
-<<<<<<< HEAD
-    //nodestack_.clear();
-=======
 		stop_comp_time = std::chrono::steady_clock::now();
 		search_->duration_retrieve_ += (stop_comp_time - start_comp_time).count();
->>>>>>> ac9e14bc
 
 		helper_threads_mode_ = 4;
 
-    start_comp_time = std::chrono::steady_clock::now();
-
-<<<<<<< HEAD
-    int countrecalc = 0;
-    while (!propagate_queue.empty()) {
-      auto elt = propagate_queue.top();
-      propagate_queue.pop();
-      recalcPropagatedQ(elt.node);
-      countrecalc++;
-      if (elt.node != root_node_) {
-	propagate_queue.push({elt.depth - 1, elt.node->GetParent()});
-      }
-    }
-
-    //~ for (int n = nodestack_.size(); n > 0; n--) {
-    //~ Node_revamp* node = nodestack_.back();
-    //~ nodestack_.pop_back();
-    //~ if(node->GetNumChildren() > 0){
-    //~ recalcPropagatedQ(node);
-    //~ }
-    //~ }
-
-    stop_comp_time = std::chrono::steady_clock::now();
-    duration_propagate_ += (stop_comp_time - start_comp_time).count();
-    count_iterations_++;
-
-    //LOGFILE << "Recalcs: " << countrecalc;
-
-	
-    int64_t time = GetTimeSinceStart();
-    if (time - last_uci_time_ > kUciInfoMinimumFrequencyMs) {
-      last_uci_time_ = time;
-      SendUciInfo();
-    }
-  }
-
-  threads_list_mutex_.lock();
-  int nt = n_thread_active_;
-  threads_list_mutex_.unlock();
-
-  if (nt == 1) {  // this is the last thread
-    int64_t elapsed_time = GetTimeSinceStart();
-    //LOGFILE << "Elapsed time when thread for node " << root_node_ << " which has size " << root_node_->GetN() << " nodes did " << i << " computations: " << elapsed_time << "ms";
-
-    // if(DEBUG){
-    //   LOGFILE << "Elapsed time for " << root_node_->GetN() << " nodes: " << elapsed_time << "ms";
-    //   LOGFILE << "root Q: " << root_node_->GetQ();
-    //   LOGFILE << "move   P                 n   norm n      h   Q          w";
-    //   for (int i = 0; i < root_node_->GetNumChildren(); i++) {
-    // 	LOGFILE << std::fixed << std::setfill(' ') 
-    // 		<< (root_node_->GetEdges())[i].GetMove().as_string() << " "
-    // 		<< std::setw(10) << (root_node_->GetEdges())[i].GetP() << " "
-    // 		<< std::setw(10) << (root_node_->GetEdges())[i].GetChild()->GetN() << " "
-    // 		<< std::setw(10) << (float)(root_node_->GetEdges())[i].GetChild()->GetN() / (float)(root_node_->GetN() - 1) << " "
-    // 		<< std::setw(4) << (root_node_->GetEdges())[i].GetChild()->ComputeHeight() << " "
-    // 		<< std::setw(10) << (float)(root_node_->GetEdges())[i].GetChild()->GetQ() << " "
-    // 		<< std::setw(10) << root_node_->GetEdges()[i].GetChild()->GetW();
-    //   }
-
-    //   LOGFILE << "search: " << duration_search_ / count_iterations_
-    // 	      << ", create: " << duration_create_ / count_iterations_
-    // 	      << ", compute: " << duration_compute_ / count_iterations_
-    // 	      << ", retrieve: " << duration_retrieve_ / count_iterations_
-    // 	      << ", propagate: " << duration_propagate_ / count_iterations_;
-
-    //   int64_t dur_sum = (duration_search_ + duration_create_ + duration_compute_ + duration_retrieve_ + duration_propagate_) / 1000;
-
-    //   LOGFILE << "search: " << duration_search_ / dur_sum
-    // 	      << ", create: " << duration_create_ / dur_sum
-    // 	      << ", compute: " << duration_compute_ / dur_sum
-    // 	      << ", retrieve: " << duration_retrieve_ / dur_sum
-    // 	      << ", propagate: " << duration_propagate_ / dur_sum;
-    // }
-
-    if(!limits_.infinite) {
-      // OK to send bestmove (not pondering and not go infinite)
-      int bestidx = indexOfHighestQEdge(root_node_);
-      // Let's try an mimic MCTS
-      // int bestidx = indexOfMostVisitedEdge(root_node_);  
-      Move best_move = root_node_->GetEdges()[bestidx].GetMove(played_history_.IsBlackToMove());
-      // If only root is expanded, the stop right there
-      // If the move we make is terminal, then there is nothing to ponder about
-      if(root_node_->GetNumChildren() > 0 &&
-	 !root_node_->GetEdges()[bestidx].GetChild()->IsTerminal()){
-	int ponderidx = indexOfHighestQEdge(root_node_->GetEdges()[bestidx].GetChild());
-	Move ponder_move = root_node_->GetEdges()[bestidx].GetChild()->GetEdges()[ponderidx].GetMove(!played_history_.IsBlackToMove());
-	best_move_callback_({best_move, ponder_move});    
-      } else {
-	if(root_node_->GetNumChildren() == 0){
-	  // corner case Best move is not a child, but has policy, send move 0
-	  best_move_callback_({root_node_->GetEdges()[0].GetMove(played_history_.IsBlackToMove())});
-	} else {
-	  // The move we make must be terminal, don't ponder.
-	  best_move_callback_({best_move});
-=======
+		start_comp_time = std::chrono::steady_clock::now();
+
 		int pcount = propagate();
 
 		for (int j = 0; j < (int)helper_thread_locks.size(); j++) {
@@ -1546,54 +1110,12 @@
 		} else {
 			search_->best_move_callback_({best_move});    
 		}
->>>>>>> ac9e14bc
 	}
-      }
-    }
-  }
-
-<<<<<<< HEAD
-  threads_list_mutex_.lock();
-  n_thread_active_--;
-  threads_list_mutex_.unlock();
-
-  //LOGFILE << "Unlock " << thread_id;
-  busy_mutex_.unlock();
-}
-
-void Search_revamp::AddNodeToComputation(NetworkComputation *computation) {
-  // auto hash = history_.HashLast(params_.GetCacheHistoryLength() + 1);
-  auto planes = EncodePositionForNN(history_, 8, params_.GetHistoryFill());
-  // std::vector<uint16_t> moves;
-  // int nedge = node->GetNumEdges();
-  // for (int k = 0; k < nedge; k++) {
-  //   moves.emplace_back(node->edges_[k].GetMove().as_nn_index());
-  // }
-  computation->AddInput(std::move(planes));
-  //computation->AddInput(hash, std::move(planes), std::move(moves));
-}
-
-
-void Search_revamp::SendUciInfo() {
-
-  auto score_type = params_.GetScoreType();
-
-  ThinkingInfo common_info;
-  if (root_node_->GetN() > initial_visits_)
-    common_info.depth = cum_depth_ / (root_node_->GetN() - initial_visits_);
-  common_info.seldepth = full_tree_depth;
-  common_info.time = GetTimeSinceStart();
-  common_info.nodes = root_node_->GetN();
-  common_info.nps =
-      common_info.time ? ((root_node_->GetN() - initial_visits_) * 1000 / common_info.time) : 0;
-
-  std::vector<ThinkingInfo> uci_infos;
-=======
+
 	while (!junction_locks_.empty()) {
 		delete junction_locks_.back();
 		junction_locks_.pop_back();
 	}
->>>>>>> ac9e14bc
 
 	helper_threads_mode_ = -1;
   while (!helper_threads.empty()) {
@@ -1641,7 +1163,7 @@
 	}
 }
 
-std::vector<std::string> Search_revamp::GetVerboseStats(Node_revamp* node, bool is_black_to_move) {
+std::vector<std::string> SearchWorker_revamp::GetVerboseStats(Node_revamp* node, bool is_black_to_move) {
 
   std::vector<std::string> infos;
   for (int i = 0; i < node->GetNumChildren(); i++) {
@@ -1651,7 +1173,7 @@
     oss << std::left << std::setw(5)
         << node->GetEdges()[i].GetMove(is_black_to_move).as_string();
 
-    oss << " (" << std::setw(4) << node->GetEdges()[i].GetMove().as_nn_index() << ")";
+    oss << " (" << std::setw(4) << node->GetEdges()[i].GetMove(is_black_to_move).as_nn_index() << ")";
 
     oss << " N: " << std::right << std::setw(7) << node->GetEdges()[i].GetChild()->GetN() << " (+"
         << std::setw(2) << node->GetEdges()[i].GetChild()->GetN() << ") ";
@@ -1688,24 +1210,24 @@
   return infos;
 }
 
-void Search_revamp::SendMovesStats() {
-  const bool is_black_to_move = played_history_.IsBlackToMove();
-  auto move_stats = GetVerboseStats(root_node_, is_black_to_move);
-
-  if (params_.GetVerboseStats()) {
-    // LOGFILE << "captured GetVerboseStats";
-    std::vector<ThinkingInfo> infos;
-    std::transform(move_stats.begin(), move_stats.end(),
-                   std::back_inserter(infos), [](const std::string& line) {
-                     ThinkingInfo info;
-                     info.comment = line;
-                     return info;
-                   });
-    info_callback_(infos);
-  } else {
-    LOGFILE << "=== Move stats:";
-    for (const auto& line : move_stats) LOGFILE << line;
-  }
-}
+// void Search_revamp::SendMovesStats() {
+//   const bool is_black_to_move = played_history_.IsBlackToMove();
+//   auto move_stats = SearchWorker_revamp::GetVerboseStats(root_node_, is_black_to_move);
+
+//   if (params_.GetVerboseStats()) {
+//     // LOGFILE << "captured GetVerboseStats";
+//     std::vector<ThinkingInfo> infos;
+//     std::transform(move_stats.begin(), move_stats.end(),
+//                    std::back_inserter(infos), [](const std::string& line) {
+//                      ThinkingInfo info;
+//                      info.comment = line;
+//                      return info;
+//                    });
+//     info_callback_(infos);
+//   } else {
+//     LOGFILE << "=== Move stats:";
+//     for (const auto& line : move_stats) LOGFILE << line;
+//   }
+// }
 
 }  // namespace lczero