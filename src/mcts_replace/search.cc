/*
  This file is part of Leela Chess Zero.
  Copyright (C) 2019 Hans Ekbrand, Fredrik Lindblad and The LCZero Authors

  Leela Chess is free software: you can redistribute it and/or modify
  it under the terms of the GNU General Public License as published by
  the Free Software Foundation, either version 3 of the License, or
  (at your option) any later version.

  Leela Chess is distributed in the hope that it will be useful,
  but WITHOUT ANY WARRANTY; without even the implied warranty of
  MERCHANTABILITY or FITNESS FOR A PARTICULAR PURPOSE.  See the
  GNU General Public License for more details.

  You should have received a copy of the GNU General Public License
  along with Leela Chess.  If not, see <http://www.gnu.org/licenses/>.

  Additional permission under GNU GPL version 3 section 7

  If you modify this Program, or any covered work, by linking or
  combining it with NVIDIA Corporation's libraries from the NVIDIA CUDA
  Toolkit and the NVIDIA CUDA Deep Neural Network library (or a
  modified version of those libraries), containing parts covered by the
  terms of the respective license agreement, the licensors of this
  Program grant you additional permission to convey the resulting work.
*/

#include "mcts_replace/search.h"

#include <iostream>
#include <fstream>
#include <math.h>
#include <iomanip>

#include "neural/encoder.h"

namespace lczero {

namespace {

// Alternatives:

int const Q_TO_PROB_MODE = 1;
  // 1: e^(k * q)
  // 2: 1 / (1 + k (maxq - q))^2

int const MAX_NEW_SIBLINGS = 10000;
  // The maximum number of new siblings. If 1, then it's like old MULTIPLE_NEW_SIBLINGS = false, if >= maximum_number_of_legal_moves it's like MULTIPLE_NEW_SIBLINGS = true
const int kUciInfoMinimumFrequencyMs = 500;

int const N_HELPER_THREADS_PRE = 5;
int const N_HELPER_THREADS_POST = 5;

bool const LOG_RUNNING_INFO = false;  

}  // namespace

std::string SearchLimits_revamp::DebugString() const {
  std::ostringstream ss;
  ss << "visits:" << visits << " playouts:" << playouts << " depth:" << depth
     << " infinite:" << infinite;
  if (search_deadline) {
    ss << " search_deadline:"
       << FormatTime(SteadyClockToSystemClock(*search_deadline));
  }
  return ss.str();
}


//////////////////////////////////////////////////////////////////////////////
// Search
//////////////////////////////////////////////////////////////////////////////

Search_revamp::Search_revamp(const NodeTree_revamp& tree, Network* network,
               BestMoveInfo::Callback best_move_callback,
               ThinkingInfo::Callback info_callback, const SearchLimits_revamp& limits,
               const OptionsDict& options, NNCache* cache,
               SyzygyTablebase* syzygy_tb,
               bool ponder)
    : root_node_(tree.GetCurrentHead()),
      cache_(cache),
      syzygy_tb_(syzygy_tb),
      played_history_(tree.GetPositionHistory()),
      network_(network),
      limits_(limits),
      params_(options),
      ponder_(ponder),
      start_time_(std::chrono::steady_clock::now()),
      initial_visits_(root_node_->GetN()),
      best_move_callback_(best_move_callback),
      info_callback_(info_callback)
    {}

int64_t Search_revamp::GetTimeSinceStart() const {
  return std::chrono::duration_cast<std::chrono::milliseconds>(
             std::chrono::steady_clock::now() - start_time_)
      .count();
}

int64_t Search_revamp::GetTimeToDeadline() const {
  if (!limits_.search_deadline) return 0;
  return std::chrono::duration_cast<std::chrono::milliseconds>(
             *limits_.search_deadline - std::chrono::steady_clock::now())
      .count();
}


void Search_revamp::StartThreads(size_t how_many) {
	threads_list_mutex_.lock();
	for (int i = threads_.size(); i < (int)how_many; i++) {
		n_thread_active_++;
		threads_.emplace_back([this, i]()
			{
				SearchWorker_revamp worker(this);
				worker.ThreadLoop(i);
			}
		);
	}
	threads_list_mutex_.unlock();
}

void Search_revamp::RunBlocking(size_t threads) {
	StartThreads(threads);
	Wait();
}

void Search_revamp::Stop() {
	ponder_lock_.lock();
	if (ponder_) {
		if (IsSearchActive()) {
			// If pondering is on, then turn if off to get bestmove
			ponder_ = false;
			not_stop_searching_ = false;
		} else {
		  // This makes us return a move for the opponent if we - Stop() - was called by PonderHit() in engine.cc
		  // To take care of this case, which happens when ponder is used together with node limits, we need a switch
		  // which tells us whether or not to report bestmove. Or PonderHit() should just not call us?
			reportBestMove();
		}
	} else {
		not_stop_searching_ = false;
	}
	ponder_lock_.unlock();
}

void Search_revamp::Abort() {
	abort_ = true;
	not_stop_searching_ = false;
}

bool Search_revamp::IsSearchActive() const {
	//threads_list_mutex_.lock();
	bool active = n_thread_active_ > 0;
	//threads_list_mutex_.unlock();
	return active;
}

namespace {

int indexOfHighestQEdge(Node_revamp* node) {
	float highestq = -2.0;
	int bestidx = -1;
	for (int i = 0; i < node->GetNumChildren(); i++) {
		float q = node->GetEdges()[i].GetChild()->GetQ();
		if (q > highestq) {
			highestq = q;
			bestidx = i;
		}
	}
	return bestidx;
}

}

void Search_revamp::Wait() {
	threads_list_mutex_.lock();
	while (!threads_.empty()) {
		threads_.back().join();
		threads_.pop_back();
	}
	threads_list_mutex_.unlock();
}


Search_revamp::~Search_revamp() {
	Abort();
	Wait();
}

void Search_revamp::SendUciInfo() {

  auto score_type = params_.GetScoreType();

  ThinkingInfo common_info;
  if (root_node_->GetN() > initial_visits_)
    common_info.depth = cum_depth_ / (root_node_->GetN() - initial_visits_);
  common_info.seldepth = full_tree_depth_;
  common_info.time = GetTimeSinceStart();
  common_info.nodes = root_node_->GetN();
  common_info.hashfull =
      cache_->GetSize() * 1000LL / std::max(cache_->GetCapacity(), 1);
  common_info.nps =
      common_info.time ? ((root_node_->GetN() - initial_visits_) * 1000 / common_info.time) : 0;
  common_info.tb_hits = tb_hits_.load(std::memory_order_acquire);

  std::vector<ThinkingInfo> uci_infos;

  int multipv = 0;

  float prevq = 2.0;
  int previdx = -1;
  for (int i = 0; i < root_node_->GetNumChildren(); i++) {  
    float bestq = -2.0;
    int bestidx = -1;
    for (int j = 0; j < root_node_->GetNumChildren(); j++) {
      float q = root_node_->GetEdges()[j].GetChild()->GetQ();
      if (q > bestq && (q < prevq || (q == prevq && j > previdx))) {
        bestq = q;
        bestidx = j;
      }
    }
    prevq = bestq;
    previdx = bestidx;

    ++multipv;

    uci_infos.emplace_back(common_info);
    auto& uci_info = uci_infos.back();

    if (score_type == "centipawn") {
      uci_info.score = 290.680623072 * tan(1.548090806 * bestq);
    } else if (score_type == "win_percentage") {
      uci_info.score = bestq * 5000 + 5000;
    } else if (score_type == "Q") {
      uci_info.score = bestq * 10000;
    }

    if (params_.GetMultiPv() > 1) uci_info.multipv = multipv;
    bool flip = played_history_.IsBlackToMove();
    uci_info.pv.push_back(root_node_->GetEdges()[bestidx].GetMove(flip));
    Node_revamp* n = root_node_->GetEdges()[bestidx].GetChild();
    while (n && n->GetNumChildren() > 0) {
      flip = !flip;
      int bestidx = indexOfHighestQEdge(n);
      uci_info.pv.push_back(n->GetEdges()[bestidx].GetMove(flip));
      n = n->GetEdges()[bestidx].GetChild();
    }
  }

  // reverse the order
  std::reverse(uci_infos.begin(), uci_infos.end());
  info_callback_(uci_infos);

}

void Search_revamp::checkLimitsAndMaybeTriggerStop() {
	//root_node_->GetN() + (search_->n_thread_active_ - 1) * batch_size_ < visits/* && root_node_->GetNExtendable() > 0*/
	if (limits_.playouts >= 0 && root_node_->GetN() - initial_visits_ >= limits_.playouts) {
		not_stop_searching_ = false;
	} else
	if (limits_.visits >= 0 && root_node_->GetN() >= limits_.visits) {
		not_stop_searching_ = false;
	} else
	if (limits_.search_deadline && GetTimeToDeadline() <= 0) {
		not_stop_searching_ = false;
	} else
	if (limits_.depth >= 0 && cum_depth_ / (root_node_->GetN() - initial_visits_) >= (uint64_t)limits_.depth) {
		not_stop_searching_ = false;
	}
}

std::vector<std::string> Search_revamp::GetVerboseStats(Node_revamp* node, bool is_black_to_move) {

  std::vector<std::string> infos;
  for (int i = 0; i < node->GetNumChildren(); i++) {
    std::ostringstream oss;
    oss << std::fixed;

    oss << std::left << std::setw(5)
        << node->GetEdges()[i].GetMove(is_black_to_move).as_string();

    oss << " (" << std::setw(4) << node->GetEdges()[i].GetMove(is_black_to_move).as_nn_index() << ")";

    oss << " N: " << std::right << std::setw(7) << node->GetEdges()[i].GetChild()->GetN() << " (+"
        << std::setw(2) << node->GetEdges()[i].GetChild()->GetN() << ") ";

    oss << "(P: " << std::setw(5) << std::setprecision(2) << node->GetEdges()[i].GetP() * 100
        << "%) ";

    oss << "(Q: " << std::setw(8) << std::setprecision(5) << node->GetEdges()[i].GetChild()->GetQ()
        << ") ";

    oss << "(U: " << std::setw(6) << std::setprecision(5) << node->GetEdges()[i].GetChild()->GetQ()
        << ") ";

    oss << "(Q+U: " << std::setw(8) << std::setprecision(5)
        << node->GetEdges()[i].GetChild()->GetQ() + node->GetEdges()[i].GetChild()->GetQ() << ") ";

    oss << "(V: ";
    optional<float> v;
    if (node->GetEdges()[i].GetChild()->IsTerminal()) {
      v = node->GetEdges()[i].GetChild()->GetQ();
    } else {
      NNCacheLock nneval = GetCachedNNEval(node->GetEdges()[i].GetChild());
      if (nneval) v = -nneval->q;
    }
    if (v) {
      oss << std::setw(7) << std::setprecision(4) << *v;
    } else {
      oss << " -.----";
    }
    oss << ") ";

    if (node->GetEdges()[i].GetChild()->IsTerminal()) oss << "(T) ";
    infos.emplace_back(oss.str());
  }
  return infos;
}

NNCacheLock Search_revamp::GetCachedNNEval(Node_revamp* node) const {
  if (!node) return {};

  std::vector<Move> moves;
  for (; node != root_node_; node = node->GetParent()) {
    moves.push_back(node->GetParent()->GetEdges()[node->GetIndex()].move_);
  }
  PositionHistory history(played_history_);
  for (auto iter = moves.rbegin(), end = moves.rend(); iter != end; ++iter) {
    history.Append(*iter);
  }
  auto hash = history.HashLast(params_.GetCacheHistoryLength() + 1);
  NNCacheLock nneval(cache_, hash);
  return nneval;
}

void Search_revamp::SendMovesStats() {
  const bool is_black_to_move = played_history_.IsBlackToMove();
  auto move_stats = Search_revamp::GetVerboseStats(root_node_, is_black_to_move);

  if (params_.GetVerboseStats()) {
    std::vector<ThinkingInfo> infos;
    std::transform(move_stats.begin(), move_stats.end(),
                   std::back_inserter(infos), [](const std::string& line) {
                     ThinkingInfo info;
                     info.comment = line;
                     return info;
                   });
    info_callback_(infos);
  } else {
    LOGFILE << "=== Move stats:";
    for (const auto& line : move_stats) LOGFILE << line;
  }
}

void Search_revamp::reportBestMove() {
	int bestidx = indexOfHighestQEdge(root_node_);
	Move best_move = root_node_->GetEdges()[bestidx].GetMove(played_history_.IsBlackToMove());
	int ponderidx = indexOfHighestQEdge(root_node_->GetEdges()[bestidx].GetChild());
	// If the move we make is terminal, then there is nothing to ponder about.
	// Also, if the bestmove doesn't have any children, then don't report a ponder move.
	if(!root_node_->GetEdges()[bestidx].GetChild()->IsTerminal() &&
	   ponderidx != -1){
		Move ponder_move = root_node_->GetEdges()[bestidx].GetChild()->GetEdges()[ponderidx].GetMove(!played_history_.IsBlackToMove());
		best_move_callback_({best_move, ponder_move});
	} else {
		best_move_callback_(best_move);
	}
}

void Search_revamp::ExtendNode(PositionHistory* history, Node_revamp* node) {
	// We don't need the mutex because other threads will see that N=0 and
	// N-in-flight=1 and will not touch this node.
	const auto& board = history->Last().GetBoard();
	auto legal_moves = board.GenerateLegalMoves();

	// Check whether it's a draw/lose by position. Importantly, we must check
	// these before doing the by-rule checks below.
	if (legal_moves.empty()) {
		// Could be a checkmate or a stalemate
		if (board.IsUnderCheck()) {
			node->MakeTerminal(GameResult::WHITE_WON);
		} else {
			node->MakeTerminal(GameResult::DRAW);
		}
		return;
	}

	// We can shortcircuit these draws-by-rule only if they aren't root;
	// if they are root, then thinking about them is the point.
	if (node != root_node_) {
		if (!board.HasMatingMaterial()) {
			node->MakeTerminal(GameResult::DRAW);
			return;
		}

		if (history->Last().GetNoCaptureNoPawnPly() >= 100) {
			node->MakeTerminal(GameResult::DRAW);
			return;
		}

		if (history->Last().GetRepetitions() >= 2) {
			node->MakeTerminal(GameResult::DRAW);
			return;
		}

		// Neither by-position or by-rule termination, but maybe it's a TB position.
		if (syzygy_tb_ && board.castlings().no_legal_castle() &&
				history->Last().GetNoCaptureNoPawnPly() == 0 &&
				(board.ours() + board.theirs()).count() <=
						syzygy_tb_->max_cardinality()) {
			ProbeState state;
			WDLScore wdl = syzygy_tb_->probe_wdl(history->Last(), &state);
			// Only fail state means the WDL is wrong, probe_wdl may produce correct
			// result with a stat other than OK.
			if (state != FAIL) {
				// If the colors seem backwards, check the checkmate check above.
				if (wdl == WDL_WIN) {
					node->MakeTerminal(GameResult::BLACK_WON);
				} else if (wdl == WDL_LOSS) {
					node->MakeTerminal(GameResult::WHITE_WON);
				} else {  // Cursed wins and blessed losses count as draws.
					node->MakeTerminal(GameResult::DRAW);
				}
				tb_hits_++;
				return;
			}
		}
	}

	// Add legal moves as edges of this node.
	node->CreateEdges(legal_moves);
}


//////////////////////////////////////////////////////////////////////////////
// Distribution
//////////////////////////////////////////////////////////////////////////////

  inline float q_to_prob(const float q, const float max_q, const float q_concentration, int n, int parent_n) {
  switch (Q_TO_PROB_MODE) {
  case 1: {
    // double my_q_concentration_ = 35.2;
    // double my_q_concentration_ = 40;
    return exp(q_concentration * (q - abs(max_q)/2)); // reduce the overflow risk.
  };
  case 2: {
    float x = 1.0 + 20.0 * (max_q - q);
    return pow(x, -2.0);
  };
  };
}


float SearchWorker_revamp::computeChildWeights(Node_revamp* node) {
  int n = node->GetNumChildren();
  bool DEBUG = false;
  // If no child is extended, then just use P.
  if(n == 0 && (node->GetEdges())[0].GetChild() == nullptr){
    if(DEBUG) LOGFILE << "No child extended, returning 0";
    return 0.0;
  } else {
    if(DEBUG) LOGFILE << "At computeChildWeights, number of (expanded) children: " << n;
    // At least one child is extended, weight the expanded children by Q.
    // sum_of_w_of_expanded_nodes is the sum of the exponentiated Q:s (where Q is not OrigQ but a backpropagated Q)

    float maxq = -2.0;
    if (Q_TO_PROB_MODE == 2) {  // maxq not used for Q_TO_PROB_MODE = 1
      for (int i = 0; i < n; i++) {
        float q = node->GetEdges()[i].GetChild()->GetQ();
        if (q > maxq) maxq = q;
      }
    }

    double sum_of_P_of_expanded_nodes = 0.0;
    double sum_of_w_of_expanded_nodes = 0.0;
    for (int i = 0; i < n; i++) {
      double w = q_to_prob(node->GetEdges()[i].GetChild()->GetQ(), maxq, search_->params_.GetTemperature(), node->GetEdges()[i].GetChild()->GetN(), node->GetN());
      node->GetEdges()[i].GetChild()->SetW(w);
      sum_of_w_of_expanded_nodes += w;
      sum_of_P_of_expanded_nodes += node->GetEdges()[i].GetP();
      // LOGFILE << "Raw P of node: " << i << " is " << node->GetEdges()[i].GetP();
      // LOGFILE << "Raw Q of node: " << i << " is " << node->GetEdges()[i].GetChild()->GetOrigQ();	    
    }
    // factor for normalising w:s so their sum matches sum_of_P_of_expanded_nodes
    double normalise_to_sum_of_p = sum_of_P_of_expanded_nodes / sum_of_w_of_expanded_nodes;

    for (int i = 0; i < n; i++) {
      node->GetEdges()[i].GetChild()->SetW(node->GetEdges()[i].GetChild()->GetW() * normalise_to_sum_of_p );
    }

    // We want to use P even if there is a Q available, since single Q values are always uncertain, but becomes more certain the more subnodes there are.

    // In UCT the choice of node to descend/expand is made using the formula (highest score gets picked):
    // Q + cpuct * sqrt(log(ParentN)/ChildN)
    // For implementations that have access to P, the second part of the expression is multiplied with P
    // Q + cpuct * sqrt(log(ParentN)/ChildN) * P
    // In LC0, the implementation of this calculation is spread over different parts of the code (see definition of puct_mult, ComputeCpuct() and GetU() in search.cc, and node.h of lc0 (3, 2 and 19652 are defaults), but here is a summary:
    // score = Q + P * cpuct * sqrt(log(ParentN)/ChildN)
    // where cpuct = 3 + (2 * log((ParentN + 19652)/19652))

    std::vector<double> weighted_p_and_q(n);
    double sum_of_weighted_p_and_q = 0.0;

    const float my_policy_weight_exponent_ = search_->params_.GetFpuValue();

    // // Imitate MCTS with dynamic cpuct weight like AlphaZero
    // // However, apply our own mixing of q and p as before
    // // Unlike MCTS we have to normalize the cpuct weight, but should we normalize before or after multiplying with P?
    // // In our previous algorithm, there was no need to normalize before multiplication, because the coefficient was guaranteed to be between 0 and 1 (n^0.5/n). The new coefficient is unbounded.
    // // 1. calculate the relative weight of p (p_weight) for each child.
    // // 2. Normalize the weights of p so that they sum to 1 and store them in relative_weight_of_p[i]
    // // 3. Use relative_weight_of_p[i] to calculate weighted p for each child.
    // // This means an extra loop since relative_weight_of_p[i] now varies per child.
    // std::vector<double> unnormalised_p_weights(n); // storage before normalization
    // double sum_of_unnormalized_p_weights = 0;
    // for (int i = 0; i < n; i++){
    //   unnormalised_p_weights[i] = 3 + 2 * log((node->GetN() + 19652)/19652) * sqrt(log(node->GetN())/(1+node->GetEdges()[i].GetChild()->GetN()));
    //   if(DEBUG){
    // 	LOGFILE << "Child: " << i << " has n_visits: " << node->GetEdges()[i].GetChild()->GetN() << " cpuct: " << unnormalised_p_weights[i];
    //   }
    //   sum_of_unnormalized_p_weights += unnormalised_p_weights[i];
    // }
    // for (int i = 0; i < n; i++){
    //   relative_weight_of_p = unnormalised_p_weights[i] / sum_of_unnormalized_p_weights;      
    //   if(relative_weight_of_p < 1){ // I think this will always be true.
    // 	// Normalize so that the policy part sums to 1.
    // 	relative_weight_of_q = 1 - relative_weight_of_p;
    // 	weighted_p_and_q[i] = relative_weight_of_q * node->GetEdges()[i].GetChild()->GetW() + relative_weight_of_p * node->GetEdges()[i].GetP();
    //   } else {
    //     weighted_p_and_q[i] = node->GetEdges()[i].GetP();
    //   }
    //   LOGFILE << "Weighted p and q for i=" << i << " " << weighted_p_and_q[i];
    //   sum_of_weighted_p_and_q += weighted_p_and_q[i];
    // }

    for (int i = 0; i < n; i++){
      double relative_weight_of_p = pow(node->GetEdges()[i].GetChild()->GetN(), my_policy_weight_exponent_) / ( 0.05 + node->GetEdges()[i].GetChild()->GetN()); // 0.05 is here to make Q have some influence after 1 visit.
      double relative_weight_of_q = 1 - relative_weight_of_p;
      weighted_p_and_q[i] = relative_weight_of_q * node->GetEdges()[i].GetChild()->GetW() + relative_weight_of_p * node->GetEdges()[i].GetP() + node->GetEdges()[i].GetP() * search_->params_.GetCpuct() * log((node->GetN() + search_->params_.GetCpuctBase())/search_->params_.GetCpuctBase()) * sqrt(log(node->GetN())/(1+node->GetEdges()[i].GetChild()->GetN()));
      if(DEBUG) { LOGFILE << "Weighted p and q for i=" << i << " " << weighted_p_and_q[i]; }
      sum_of_weighted_p_and_q += weighted_p_and_q[i];
    }
    
    // make these sum to the sum of P of all the expanded children
    double final_sum_of_weights_for_the_exanded_children = 0.0; // save the final sum here, we will return it.
    for (int i = 0; i < n; i++){
      node->GetEdges()[i].GetChild()->SetW(weighted_p_and_q[i] / sum_of_weighted_p_and_q * sum_of_P_of_expanded_nodes);
      final_sum_of_weights_for_the_exanded_children += node->GetEdges()[i].GetChild()->GetW();
      // LOGFILE << "visits: " << node->GetEdges()[i].GetChild()->GetN()
      // 	    << " P: " << node->GetEdges()[i].GetP()
      // 	    << " original Q: " << node->GetEdges()[i].GetChild()->GetOrigQ() 
      // 	    << " Q after search: " << node->GetEdges()[i].GetChild()->GetQ()
      // 	    << " q as prop: " << node->GetEdges()[i].GetChild()->GetW()
      // 	    << " sum of p for the expanded nodes: " << sum_of_P_of_expanded_nodes
      // 	    << " weighted sum of P and q_as_prob: " << weighted_p_and_q[i]
      // 	    << " (weighted sum of P and q_as_prob) divided the product of sum_of_weighted_p_and_q and sum_of_P_of_expanded_nodes: " << node->GetEdges()[i].GetChild()->GetW();
    }
    return final_sum_of_weights_for_the_exanded_children;  // this should be same as sum_of_P_of_expanded_nodes
  }
}


void SearchWorker_revamp::pickNodesToExtend() {
	Node_revamp* node;
	int best_idx;

	int nodes_visited = 0;

	for (int n = 0; n < new_nodes_amount_target_ && n < new_nodes_amount_limit_; n++) {
		node = root_node_;

		while (true) {
			nodes_visited++;
			best_idx = node->GetBestIdx();
			if (best_idx == -1) {
				int nidx = node->GetNextUnexpandedEdge();
				if (nidx < node->GetNumEdges() && nidx - node->GetNumChildren() < MAX_NEW_SIBLINGS) {
					node->GetEdges()[nidx].CreateChild(node, nidx);
					new_nodes_[new_nodes_size_] = {node->GetEdges()[nidx].GetChild(), 0xFFFF, -1};
					new_nodes_size_++;
					node->SetNextUnexpandedEdge(nidx + 1);
					break;
				} else {  // no more child to add (before retrieved information about previous ones)
					return;
				}
			}
			node = node->GetEdges()[best_idx].GetChild();
		}

		int junction_mode = 0;
		uint16_t ccidx = (new_nodes_size_ - 1) | 0x8000;

		while (true) {
			int16_t max_idx = -1;
			float max_w = 0.0;
			int nidx = node->GetNextUnexpandedEdge();
			if (nidx < node->GetNumEdges() && nidx - node->GetNumChildren() < MAX_NEW_SIBLINGS) {
				max_w = node->GetEdges()[nidx].GetP();
			}
			for (int i = 0; i < node->GetNumChildren(); i++) {
				float br_max_w = node->GetEdges()[i].GetChild()->GetW() * node->GetEdges()[i].GetChild()->GetMaxW();
				if (br_max_w > max_w) {
					max_w = br_max_w;
					max_idx = i;
				}
			}
			node->SetMaxW(max_w);
			node->SetBestIdx(max_idx);

			if (junction_mode == 0) {
				uint16_t n = node->GetBranchingInFlight();
				if (n == 0) {  // an unvisited node
					node->SetBranchingInFlight(ccidx);
				} else if (n & 0xC000) {  // part of a path between junctions
					uint16_t new_junc_idx = junctions_.size();
					node->SetBranchingInFlight(new_junc_idx + 1);
					uint16_t parent;
					if (n & 0x8000) {
						parent = new_nodes_[n & 0x3FFF].junction;
						new_nodes_[n & 0x3FFF].junction = new_junc_idx;
					} else {
						parent = junctions_[n & 0x3FFF].parent;
						junctions_[n & 0x3FFF].parent = new_junc_idx;
					}
					junctions_.push_back({node, parent, 0});

					if (ccidx & 0x8000) {
						new_nodes_[ccidx & 0x3FFF].junction = new_junc_idx;
					} else {
						junctions_[ccidx & 0x3FFF].parent = new_junc_idx;
					}
					ccidx = new_junc_idx | 0x4000;
					junction_mode = 1;
                                } else {  // a junction node
					if (ccidx & 0x8000) {
						new_nodes_[ccidx & 0x3FFF].junction = n - 1;
					} else {
						junctions_[ccidx & 0x3FFF].parent = n - 1;
					}
					junction_mode = 2;
				}
			} else if (junction_mode == 1) {
				uint16_t n = node->GetBranchingInFlight();
				if (n & 0xC000) {  // part of path between junctions
					node->SetBranchingInFlight(ccidx);
				} else {  // a junction node
					junction_mode = 2;
				}
			}

			if (node == root_node_) break;
			node = node->GetParent();
		}
	}

  search_->count_search_node_visits_ += nodes_visited;
}

void SearchWorker_revamp::buildJunctionRTree() {
	for (int i = new_nodes_size_ - 1; i >= 0; i--) {
		uint16_t junction = new_nodes_[i].junction;
		while (junction != 0xFFFF) {
			int cc = junctions_[junction].children_count++;
			if (cc > 0) break;
			junction = junctions_[junction].parent;
		}
	}

//	for (int i = new_nodes_.size() - 1; i >= 0; i--) {
	for (int i = new_nodes_size_ - 1; i >= 0; i--) {
		Node_revamp* node = new_nodes_[i].node->GetParent();
		while (node->GetBranchingInFlight() != 0) {
			node->SetBranchingInFlight(0);
			if (node == root_node_) break;
			node = node->GetParent();
		}
	}
}

int SearchWorker_revamp::appendHistoryFromTo(std::vector<Move> *movestack, PositionHistory *history, Node_revamp* from, Node_revamp* to) {
  movestack->clear();
  while (to != from) {
    movestack->push_back(to->GetParent()->GetEdges()[to->GetIndex()].move_);
    to = to->GetParent();
  }
  for (int i = movestack->size() - 1; i >= 0; i--) {
    history->Append((*movestack)[i]);
  }
  return movestack->size();
}


int SearchWorker_revamp::AddNodeToComputation(Node_revamp* node, PositionHistory *history) {
  auto hash = history->HashLast(cache_history_length_plus_1_);
  auto planes = EncodePositionForNN(*history, 8, history_fill_);
  int nedge = node->GetNumEdges();
  std::vector<uint16_t> moves;
  moves.reserve(nedge);
  for (int k = 0; k < nedge; k++) {
    moves.emplace_back(node->GetEdges()[k].move_.as_nn_index());
  }
	computation_lock_.lock();
  if (computation_->AddInputByHash(hash)) {
    new_nodes_amount_target_++;  // it's cached so it shouldn't be counted towards the minibatch size
  } else {
    //computation_->AddInput(std::move(planes));
    computation_->AddInput(hash, std::move(planes), std::move(moves));
  }
  int idx = minibatch_shared_idx_++;
	computation_lock_.unlock();
	return idx;
}


int SearchWorker_revamp::extendTree(std::vector<Move> *movestack, PositionHistory *history) {
	int count = 0;

	int full_tree_depth = search_->full_tree_depth_;
	int cum_depth = 0;

	while (true) {
		new_nodes_list_lock_.lock();

		int i = new_nodes_list_shared_idx_;
//		if (i == (int)new_nodes_.size()) {
		if (i == (int)new_nodes_size_) {
			new_nodes_list_lock_.unlock();
			if (helper_threads_mode_ == 1) {
				std::this_thread::yield();
				std::this_thread::sleep_for(std::chrono::microseconds(20));
				continue;
			} else {
				break;
			}
		}
		int n = new_nodes_size_ - i;
		if (n > 10) n = 10;
		new_nodes_list_shared_idx_ += n;
		new_nodes_list_lock_.unlock();

		for (; n > 0; n--, i++) {

		Node_revamp* newchild = new_nodes_[i].node;
		//int idx = new_nodes_[i].idx;

		count++;

		int nappends = appendHistoryFromTo(movestack, history, root_node_, newchild);
		//Node_revamp* newchild = node->GetEdges()[idx].GetChild();

		//history->Append(node->GetEdges()[idx].move_);

		search_->ExtendNode(history, newchild);

		if (!newchild->IsTerminal()) {

			int idx = AddNodeToComputation(newchild, history);
			new_nodes_[i].batch_idx = idx;
			//minibatch_.push_back({newchild, (uint16_t)i});
			//LOGFILE << "minibatch add: " << new_nodes_[i].junction;

		} else {  // is terminal
      new_nodes_amount_target_++;  // it's terminal so it shouldn't be counted towards the minibatch size
			//non_computation_lock_.lock();
			//non_computation_new_nodes_.push_back({newchild, (uint16_t)i});
			//non_computation_lock_.unlock();
		}

		history->Trim(played_history_length_);
		//for (int j = 0; j <= nappends; j++) {
		//	history->Pop();
		//}

		// not checking and setting N = 0 (see code that propagates below) here means duplicates can exist in the queue if MULTIPLE_NEW_SIBLINGS = true
		// but checking for duplicates that way does not work with multiple threads because N values are not restored until after the nn-computation (and meanwhile other threads can run)

		if (nappends - 1 > full_tree_depth) full_tree_depth = nappends - 1;
		cum_depth += nappends - 1;

		}
	}

//	search_->counters_lock_.lock();
	if (full_tree_depth > search_->full_tree_depth_) search_->full_tree_depth_ = full_tree_depth;
	search_->cum_depth_ += cum_depth;
//	search_->counters_lock_.unlock();

	return count;
}


void SearchWorker_revamp::retrieveNNResult(Node_revamp* node, int batchidx) {
  float q = -computation_->GetQVal(batchidx);
  if (q < -1.0 || q > 1.0) {
    std::cerr << "q = " << q << "\n";
    abort();
    //if (q < -1.0) q = -1.0;
    //if (q > 1.0) q = 1.0;
  }
  node->SetOrigQ(q);

  float total = 0.0;
  int nedge = node->GetNumEdges();
  pvals_.clear();
  for (int k = 0; k < nedge; k++) {
    float p = computation_->GetPVal(batchidx, (node->GetEdges())[k].move_.as_nn_index());
    if (p < 0.0) {
      std::cerr << "p value < 0\n";
      abort();
      //p = 0.0;
    }
    //if (p > 1.0) {
    //  std::cerr << "p value > 1\n";
    //  abort();
    //}
    if (p_concentration_ != 1.0) {
      p = pow(p, p_concentration_);
    }
    pvals_.push_back(p);
    total += p;
  }
  if (total > 0.0f) {
    float scale = 1.0f / total;
    for (int k = 0; k < nedge; k++) {
      (node->GetEdges())[k].SetP(pvals_[k] * scale);
    }
    node->SortEdgesByPValue();
  } else {
    float x = 1.0f / (float)nedge;
    for (int k = 0; k < nedge; k++) {
      (node->GetEdges())[k].SetP(x);
    }
  }
	node->SetMaxW(node->GetEdges()[0].GetP());
}


void SearchWorker_revamp::recalcPropagatedQ(Node_revamp* node) {
  int n = 1;
  for (int i = 0; i < node->GetNumChildren(); i++) {
    n += node->GetEdges()[i].GetChild()->GetN();
  }
  node->SetN(n);

  float total_children_weight = computeChildWeights(node);

//  if (total_children_weight < 0.0 || total_children_weight - 1.0 > 1.00012) {
//    std::cerr << "total_children_weight: " << total_children_weight << "\n";
//    abort();
//  }
//  float totw = 0.0;
//  for (int i = 0; i < node->GetNumChildren(); i++) {
//    float w = node->GetEdges()[i].GetChild()->GetW();
//    if (w < 0.0) {
//      std::cerr << "w: " << w << "\n";
//      abort();
//    }
//    totw += w;
//  }
//  if (abs(total_children_weight - totw) > 1.00012) {
//    std::cerr << "total_children_weight: " << total_children_weight << ", totw: " << total_children_weight << "\n";
//    abort();
//  }

  // Average Q START
  float q = (1.0 - total_children_weight) * node->GetOrigQ();
  for (int i = 0; i < node->GetNumChildren(); i++) {
    q -= node->GetEdges()[i].GetChild()->GetW() * node->GetEdges()[i].GetChild()->GetQ();
  }
  node->SetQ(q);
  // Average Q STOP

  
	int first_non_created_child_idx = node->GetNumChildren();
	while (first_non_created_child_idx < node->GetNumEdges() && node->GetEdges()[first_non_created_child_idx].GetChild() != nullptr) {
		first_non_created_child_idx++;
	}

//  if (MULTIPLE_NEW_SIBLINGS)
//    n = node->GetNumEdges() - first_non_created_child_idx;
//  else
//    n = node->GetNumEdges() > first_non_created_child_idx ? 1 : 0;

//  for (int i = 0; i < node->GetNumChildren(); i++) {
//    n += node->GetEdges()[i].GetChild()->GetNExtendable();
//  }
//  node->SetNExtendable(n);

	int16_t max_idx = -1;
	float max_w = 0.0;
	int nidx = node->GetNextUnexpandedEdge();
	if (nidx < node->GetNumEdges() && nidx - node->GetNumChildren() < MAX_NEW_SIBLINGS) {
		max_w = node->GetEdges()[nidx].GetP();
	}
	for (int i = 0; i < node->GetNumChildren(); i++) {
		float br_max_w = node->GetEdges()[i].GetChild()->GetW() * node->GetEdges()[i].GetChild()->GetMaxW();
		if (br_max_w > max_w) {
			max_w = br_max_w;
			max_idx = i;
		}
	}
	node->SetMaxW(max_w);
	node->SetBestIdx(max_idx);
}


int SearchWorker_revamp::propagate() {
	int count = 0;

	//auto start_comp_time = std::chrono::steady_clock::now();
	//auto stop_comp_time = std::chrono::steady_clock::now();

	while (true) {
		new_nodes_list_lock_.lock();
		int j = new_nodes_list_shared_idx_;
		if (j == new_nodes_amount_retrieved_) {
			new_nodes_list_lock_.unlock();
			if (helper_threads_mode_ == 3) {
				std::this_thread::yield();
				std::this_thread::sleep_for(std::chrono::microseconds(20));
				continue;
			} else {
				break;
			}
		}
		int n = new_nodes_amount_retrieved_ - j;
		if (n > 1) n = 1;
		new_nodes_list_shared_idx_ += n;
		new_nodes_list_lock_.unlock();

		for (; n > 0; n--, j++) {
			Node_revamp* node = new_nodes_[j].node->GetParent();
			uint16_t juncidx = new_nodes_[j].junction;

			//LOGFILE << "node: " << node << ", juncidx: " << juncidx;

			while (juncidx != 0xFFFF) {
				while (node != junctions_[juncidx].node) {
					recalcPropagatedQ(node);
					count++;
					node = node->GetParent();
				}
				junction_locks_[juncidx]->lock();
				int children_count = --junctions_[juncidx].children_count;
				junction_locks_[juncidx]->unlock();
				if (children_count > 0) break;
				juncidx = junctions_[juncidx].parent;
			}
			if (juncidx == 0xFFFF) {
				while (true) {
					recalcPropagatedQ(node);
					count++;
					if (node == root_node_) break;
					node = node->GetParent();
				}
			}
		}
	}

		//~ while (true) {
			//~ node = node->GetParent();

			//~ uint16_t &br = branching_[node];

			//~ start_comp_time = std::chrono::steady_clock::now();
			//~ branching_lock_.lock();
			//~ stop_comp_time = std::chrono::steady_clock::now();
			//~ duration_node_prio_queue_lock_ += (stop_comp_time - start_comp_time).count();

			//~ int b = --br;

			//~ branching_lock_.unlock();

			//~ if (b > 0) break;
			//~ recalcPropagatedQ(node);
			//~ count++;
			//~ if (node == root_node_) break;
		//~ }
	//}

  search_->count_propagate_node_visits_ += count;

	return count;
}



void SearchWorker_revamp::ThreadLoop(int thread_id) {

	PositionHistory history(search_->played_history_);
	std::vector<Move> movestack;

	new_nodes_ = new NewNode[new_nodes_amount_limit_];

	search_->busy_mutex_.lock();
	if (LOG_RUNNING_INFO) LOGFILE << "Working thread: " << thread_id;

	std::vector<std::mutex *> helper_thread_locks;
	std::vector<std::thread> helper_threads;
	for (int j = 0; j < std::max(N_HELPER_THREADS_PRE, N_HELPER_THREADS_POST); j++) {
		helper_thread_locks.push_back(new std::mutex());
		helper_thread_locks[j]->lock();
		std::mutex *lock = helper_thread_locks[j];
    helper_threads.emplace_back([this, j, lock]()
      {
        HelperThreadLoop(j, lock);
      }
    );
  }

	for (int n = new_nodes_amount_limit_; n > 0; n--) {
		junction_locks_.push_back(new std::mutex());
	}

//  auto board = history.Last().GetBoard();
//  if (DEBUG) LOGFILE << "Inital board:\n" << board.DebugString();

//  const std::chrono::steady_clock::time_point start_time = std::chrono::steady_clock::now();

//  unsigned int lim = limits_.visits;

//  int i = 0;

  if (root_node_->GetNumEdges() == 0 && !root_node_->IsTerminal()) {  // root node not extended
    search_->ExtendNode(&history, root_node_);
    if (root_node_->IsTerminal()) {
      std::cerr << "Root " << root_node_ << " is terminal, nothing to do\n";
      abort();
    }
		//computation_ = search_->network_->NewComputation();
    computation_ = std::make_unique<CachingComputation>(std::move(search_->network_->NewComputation()),
                                                        search_->cache_);
    AddNodeToComputation(root_node_, &history);
		minibatch_shared_idx_ = 0;

    // LOGFILE << "Computing thread root ..";
    computation_->ComputeBlocking();
    // LOGFILE << " done\n";
    retrieveNNResult(root_node_, 0);
    //i++;
  }

//	auto cmp = [](PropagateQueueElement left, PropagateQueueElement right) { return left.depth < right.depth;};
//	std::priority_queue<PropagateQueueElement, std::vector<PropagateQueueElement>, decltype(cmp)> propagate_queue(cmp);


	while (search_->not_stop_searching_) {

		//computation_ = search_->network_->NewComputation();
    computation_ = std::make_unique<CachingComputation>(std::move(search_->network_->NewComputation()),
                                                        search_->cache_);

    new_nodes_amount_target_ = batch_size_;

		helper_threads_mode_ = 1;
		//LOGFILE << "Allowing helper threads to help";
		for (int j = 0; j < N_HELPER_THREADS_PRE; j++) {
			helper_thread_locks[j]->unlock();
		}

		auto start_comp_time = std::chrono::steady_clock::now();
		//auto start_comp_time2 = start_comp_time;

		//LOGFILE << "Working myself.";
    pickNodesToExtend();

		helper_threads_mode_ = 2;  // from now no new nodes will be added

//		if (new_nodes_.size() == 0) {  // no new nodes found, but there may exist unextended edges unavailable due to business
		if (new_nodes_size_ == 0) {  // no new nodes found, but there may exist unextended edges unavailable due to business
			for (int j = 0; j < N_HELPER_THREADS_PRE; j++) {
				helper_thread_locks[j]->lock();
			}
			if (search_->half_done_count_ == 0) {  // no other thread is waiting for nn computation and new nodes to finish so the search tree is exhausted
				search_->not_stop_searching_ = false;
				break;
			}

			search_->busy_mutex_.unlock();
			std::this_thread::sleep_for(std::chrono::milliseconds(1));
			search_->busy_mutex_.lock();
			continue;
		}

		auto stop_comp_time = std::chrono::steady_clock::now();
		search_->duration_search_ += (stop_comp_time - start_comp_time).count();

    start_comp_time = stop_comp_time;

		buildJunctionRTree();

		stop_comp_time = std::chrono::steady_clock::now();
		search_->duration_junctions_ += (stop_comp_time - start_comp_time).count();

		start_comp_time = std::chrono::steady_clock::now();

		int count = extendTree(&movestack, &history);

		if (LOG_RUNNING_INFO) LOGFILE << "main thread new nodes: " << count;

		for (int j = 0; j < N_HELPER_THREADS_PRE; j++) {
			helper_thread_locks[j]->lock();
		}

		//if (non_computation_new_nodes_.size() > 0) {
		//	LOGFILE << "terminal node!!";
		//}
		//for (int i = (int)non_computation_new_nodes_.size() - 1; i >= 0; i--) {
		//	uint32_t juncidx = new_nodes_[non_computation_new_nodes_[i].new_nodes_idx].junction;
		//	while (juncidx != 0xFFFF) {
		//		junctions_[juncidx].children_count--;
		//		if (junctions_[juncidx].children_count > 0) break;
		//		juncidx = junctions_[juncidx].parent;
		//	}
		//	Node_revamp* node = non_computation_new_nodes_[i].node;
		//	while (true) {
		//		node = node->GetParent();
		//		recalcPropagatedQ(node);
		//		if (node == root_node_) break;
		//	}
		//}
		//non_computation_new_nodes_.clear();

		stop_comp_time = std::chrono::steady_clock::now();
		search_->duration_create_ += (stop_comp_time - start_comp_time).count();

		//~ if (minibatch_.size() < propagate_list_.size()) {
			//~ std::cerr << "minibatch_.size() < propagate_list_.size(): " << minibatch_.size() << " < " << propagate_list_.size() << "\n";
			//~ abort();
		//~ }

		new_nodes_list_shared_idx_ = 0;

		if (LOG_RUNNING_INFO) LOGFILE
						<< "n: " << root_node_->GetN()
//						<< ", new_nodes_ size: " << new_nodes_.size()
						<< ", new_nodes_ size: " << new_nodes_size_
            << ", new_nodes_amount_target_: " << new_nodes_amount_target_
						//<< ", minibatch_ size: " << minibatch_.size()
						<< ", junctions_ size: " << junctions_.size();
						//<< ", highest w: " << new_nodes_[new_nodes_.size() - 1].w
						//<< ", node stack size: " << nodestack_.size()
						//<< ", max_unexpanded_w: " << new_nodes_[0];

		int my_iteration = search_->iteration_count_a_++;
		search_->half_done_count_ += new_nodes_size_;

		//LOGFILE << "Unlock " << thread_id;
		search_->busy_mutex_.unlock();

    // std::this_thread::sleep_for(std::chrono::milliseconds(0));
		start_comp_time = std::chrono::steady_clock::now();

		if (minibatch_shared_idx_ > 0) {
			computation_->ComputeBlocking();
      search_->count_minibatch_size_ += minibatch_shared_idx_;
			minibatch_shared_idx_ = 0;
		}

		stop_comp_time = std::chrono::steady_clock::now();
		search_->duration_compute_ += (stop_comp_time - start_comp_time).count();

		search_->busy_mutex_.lock();

		while (search_->iteration_count_b_ != my_iteration) {
			search_->busy_mutex_.unlock();
			std::this_thread::sleep_for(std::chrono::milliseconds(1));
			search_->busy_mutex_.lock();
		}
		search_->iteration_count_b_++;
		search_->half_done_count_ -= new_nodes_size_;

		if (LOG_RUNNING_INFO) LOGFILE << "Working thread: " << thread_id;


		//i += minibatch.size();

		start_comp_time = std::chrono::steady_clock::now();

		helper_threads_mode_ = 3;
		for (int j = 0; j < N_HELPER_THREADS_POST; j++) {
			helper_thread_locks[j]->unlock();
		}

		for (int j = 0; j < (int)new_nodes_size_; j++) {
			new_nodes_[j].node->IncrParentNumChildren();
			if (new_nodes_[j].batch_idx != -1) {
				retrieveNNResult(new_nodes_[j].node, new_nodes_[j].batch_idx);
			}
			new_nodes_amount_retrieved_++;
		}

		stop_comp_time = std::chrono::steady_clock::now();
		search_->duration_retrieve_ += (stop_comp_time - start_comp_time).count();

		helper_threads_mode_ = 4;

		start_comp_time = std::chrono::steady_clock::now();

		int pcount = propagate();

		for (int j = 0; j < N_HELPER_THREADS_POST; j++) {
			helper_thread_locks[j]->lock();
		}

		stop_comp_time = std::chrono::steady_clock::now();
		search_->duration_propagate_ += (stop_comp_time - start_comp_time).count();
		search_->count_iterations_++;

		if (LOG_RUNNING_INFO) LOGFILE << "main thread did propagates: " << pcount;

		new_nodes_list_shared_idx_ = 0;
		new_nodes_amount_retrieved_ = 0;

    search_->count_junctions_ += junctions_.size();

		junctions_.clear();

		//new_nodes_.clear();
		new_nodes_size_ = 0;

		int64_t time = search_->GetTimeSinceStart();
		if (time - search_->last_uci_time_ > kUciInfoMinimumFrequencyMs) {
			search_->last_uci_time_ = time;
			search_->SendUciInfo();
		}

		if (search_->not_stop_searching_) {
			search_->checkLimitsAndMaybeTriggerStop();
		}
  }

	//search_->threads_list_mutex_.lock();
	int nt = --search_->n_thread_active_;
	//search_->threads_list_mutex_.unlock();

	if (nt == 0) {  // this is the last thread
<<<<<<< HEAD
		search_->ponder_lock_.lock();
		bool ponder = search_->ponder_;
		search_->ponder_lock_.unlock();
		if (!ponder && !search_->abort_) {
			search_->reportBestMove();
		}

		int64_t elapsed_time = search_->GetTimeSinceStart();
		//LOGFILE << "Elapsed time when thread for node " << root_node_ << " which has size " << root_node_->GetN() << " nodes did " << i << " computations: " << elapsed_time << "ms";
		LOGFILE << "Elapsed time for " << root_node_->GetN() << " nodes: " << elapsed_time << "ms";
		LOGFILE << "#helper threads pre: " << N_HELPER_THREADS_PRE << ", #helper threads post: " << N_HELPER_THREADS_POST;

		LOGFILE << "root Q: " << root_node_->GetQ();

//		LOGFILE << "move   P                 n   norm n      h   Q          w";
		LOGFILE << "move   P                 n   norm n     Q          w";
		for (int i = 0; i < root_node_->GetNumChildren(); i++) {
			LOGFILE << std::fixed << std::setfill(' ') 
								<< (root_node_->GetEdges())[i].move_.as_string() << " "
								<< std::setw(10) << (root_node_->GetEdges())[i].GetP() << " "
								<< std::setw(10) << (root_node_->GetEdges())[i].GetChild()->GetN() << " "
								<< std::setw(10) << (float)(root_node_->GetEdges())[i].GetChild()->GetN() / (float)(root_node_->GetN() - 1) << " "
//								<< std::setw(4) << (root_node_->GetEdges())[i].GetChild()->ComputeHeight() << " "
								<< std::setw(10) << (float)(root_node_->GetEdges())[i].GetChild()->GetQ() << " "
								<< std::setw(10) << root_node_->GetEdges()[i].GetChild()->GetW();
		}

		if (search_->count_iterations_ > 0) {
      int divisor = search_->count_iterations_ * 1000;
			LOGFILE << "search: " << search_->duration_search_ / divisor
							<< ", junctions: " << search_->duration_junctions_ / divisor
							<< ", create: " << search_->duration_create_ / divisor
							<< ", compute: " << search_->duration_compute_ / divisor
							<< ", retrieve: " << search_->duration_retrieve_ / divisor
							<< ", propagate: " << search_->duration_propagate_ / divisor
							<< ", pre: " << (search_->duration_search_ + search_->duration_junctions_ + search_->duration_create_) / divisor
							<< ", post: " << (search_->duration_retrieve_ + search_->duration_propagate_) / divisor
              << ", total (exc nn comp): " << (search_->duration_search_ + search_->duration_junctions_ + search_->duration_create_ + search_->duration_retrieve_ + search_->duration_propagate_) / divisor;
		}


    if (search_->count_iterations_ > 0) {
      LOGFILE << "nodes per iteration: " << root_node_->GetN() / search_->count_iterations_
              << ", minibatch size: " << search_->count_minibatch_size_ / search_->count_iterations_
              << ", search node visits: " << search_->count_search_node_visits_ / search_->count_iterations_
              << ", propagate node visits: " << search_->count_propagate_node_visits_ / search_->count_iterations_
              << ", junctions: " << search_->count_junctions_ / search_->count_iterations_;
    }

=======
	  search_->ponder_lock_.lock();
	  bool ponder = search_->ponder_;
	  search_->ponder_lock_.unlock();
	  if (!ponder && !search_->abort_) {
	    search_->SendMovesStats(); // Support VerboseMoveStats
	    search_->reportBestMove();
	  }

	  int64_t elapsed_time = search_->GetTimeSinceStart();
	  //LOGFILE << "Elapsed time when thread for node " << root_node_ << " which has size " << root_node_->GetN() << " nodes did " << i << " computations: " << elapsed_time << "ms";
	  if(LOG_RUNNING_INFO){
	    LOGFILE << "Elapsed time for " << root_node_->GetN() << " nodes: " << elapsed_time << "ms";
	    LOGFILE << "#helper threads pre: " << N_HELPER_THREADS_PRE << ", #helper threads post: " << N_HELPER_THREADS_POST;
	    LOGFILE << "root Q: " << root_node_->GetQ();
	    LOGFILE << "move   P                 n   norm n     Q          w";
	    for (int i = 0; i < root_node_->GetNumChildren(); i++) {
	      LOGFILE << std::fixed << std::setfill(' ') 
		      << (root_node_->GetEdges())[i].move_.as_string() << " "
		      << std::setw(10) << (root_node_->GetEdges())[i].GetP() << " "
		      << std::setw(10) << (root_node_->GetEdges())[i].GetChild()->GetN() << " "
		      << std::setw(10) << (float)(root_node_->GetEdges())[i].GetChild()->GetN() / (float)(root_node_->GetN() - 1) << " "
		// << std::setw(4) << (root_node_->GetEdges())[i].GetChild()->ComputeHeight() << " "
		      << std::setw(10) << (float)(root_node_->GetEdges())[i].GetChild()->GetQ() << " "
		      << std::setw(10) << root_node_->GetEdges()[i].GetChild()->GetW();
	    }
	    
	    if (search_->count_iterations_ > 0) {
	      LOGFILE << "search: " << search_->duration_search_ / search_->count_iterations_
		      << ", junctions: " << search_->duration_junctions_ / search_->count_iterations_
		      << ", create: " << search_->duration_create_ / search_->count_iterations_
		      << ", compute: " << search_->duration_compute_ / search_->count_iterations_
		      << ", retrieve: " << search_->duration_retrieve_ / search_->count_iterations_
		      << ", propagate: " << search_->duration_propagate_ / search_->count_iterations_;
	      // << ", duration_node_prio_queue_lock_: " << duration_node_prio_queue_lock_ / count_iterations_;
	    }
	    
	    int64_t dur_sum = (search_->duration_search_ + search_->duration_create_ + search_->duration_compute_ + search_->duration_retrieve_ + search_->duration_propagate_) / 1000;
	    
	    if(dur_sum > 0){ // I've seen cases with dur_sum == 0
	      LOGFILE << "search: " << search_->duration_search_ / dur_sum
		      << ", junctions: " << search_->duration_junctions_ / dur_sum
		      << ", create: " << search_->duration_create_ / dur_sum
		      << ", compute: " << search_->duration_compute_ / dur_sum
		      << ", retrieve: " << search_->duration_retrieve_ / dur_sum
		      << ", propagate: " << search_->duration_propagate_ / dur_sum;
	    }
	    
	    if (search_->count_iterations_ > 0) {
	      LOGFILE << "nodes per iteration: " << root_node_->GetN() / search_->count_iterations_
		      << ", minibatch size: " << search_->count_minibatch_size_ / search_->count_iterations_
		      << ", search node visits: " << search_->count_search_node_visits_ / search_->count_iterations_
		      << ", propagate node visits: " << search_->count_propagate_node_visits_ / search_->count_iterations_
		      << ", junctions: " << search_->count_junctions_ / search_->count_iterations_;
	    }
	  }
>>>>>>> 7c74bd91
	}

	while (!junction_locks_.empty()) {
		delete junction_locks_.back();
		junction_locks_.pop_back();
	}

	helper_threads_mode_ = -1;
  while (!helper_threads.empty()) {
		helper_thread_locks.back()->unlock();
		helper_threads.back().join();
		delete helper_thread_locks.back();
		helper_thread_locks.pop_back();
		helper_threads.pop_back();
  }

	delete[] new_nodes_;

	//LOGFILE << "Unlock " << thread_id;
	search_->busy_mutex_.unlock();
}


void SearchWorker_revamp::HelperThreadLoop(int helper_thread_id, std::mutex* lock) {
	PositionHistory history(search_->played_history_);
	std::vector<Move> movestack;

	while (true) {
		lock->lock();

		if (helper_threads_mode_ == 1 || helper_threads_mode_ == 2) {
			int count = extendTree(&movestack, &history);
			if (LOG_RUNNING_INFO) if (count > 0) LOGFILE << "helper thread " << helper_thread_id << " did new nodes: " << count;
		} else {
			if (helper_threads_mode_ == 3 || helper_threads_mode_ == 4) {
				int count = propagate();
				if (LOG_RUNNING_INFO) LOGFILE << "helper thread " << helper_thread_id << " did propagates: " << count;
			} else
				if (helper_threads_mode_ == -1) {
					lock->unlock();
					break;
				} else {
					std::cerr << helper_threads_mode_ << " kjqekje\n";
					abort();
				}
		}

		lock->unlock();
		std::this_thread::sleep_for(std::chrono::microseconds(20));
		std::this_thread::yield();
	}
}



}  // namespace lczero<|MERGE_RESOLUTION|>--- conflicted
+++ resolved
@@ -1235,72 +1235,21 @@
 	//search_->threads_list_mutex_.unlock();
 
 	if (nt == 0) {  // this is the last thread
-<<<<<<< HEAD
 		search_->ponder_lock_.lock();
 		bool ponder = search_->ponder_;
 		search_->ponder_lock_.unlock();
 		if (!ponder && !search_->abort_) {
+	    search_->SendMovesStats(); // Support VerboseMoveStats
 			search_->reportBestMove();
 		}
 
 		int64_t elapsed_time = search_->GetTimeSinceStart();
 		//LOGFILE << "Elapsed time when thread for node " << root_node_ << " which has size " << root_node_->GetN() << " nodes did " << i << " computations: " << elapsed_time << "ms";
-		LOGFILE << "Elapsed time for " << root_node_->GetN() << " nodes: " << elapsed_time << "ms";
-		LOGFILE << "#helper threads pre: " << N_HELPER_THREADS_PRE << ", #helper threads post: " << N_HELPER_THREADS_POST;
-
-		LOGFILE << "root Q: " << root_node_->GetQ();
-
-//		LOGFILE << "move   P                 n   norm n      h   Q          w";
-		LOGFILE << "move   P                 n   norm n     Q          w";
-		for (int i = 0; i < root_node_->GetNumChildren(); i++) {
-			LOGFILE << std::fixed << std::setfill(' ') 
-								<< (root_node_->GetEdges())[i].move_.as_string() << " "
-								<< std::setw(10) << (root_node_->GetEdges())[i].GetP() << " "
-								<< std::setw(10) << (root_node_->GetEdges())[i].GetChild()->GetN() << " "
-								<< std::setw(10) << (float)(root_node_->GetEdges())[i].GetChild()->GetN() / (float)(root_node_->GetN() - 1) << " "
-//								<< std::setw(4) << (root_node_->GetEdges())[i].GetChild()->ComputeHeight() << " "
-								<< std::setw(10) << (float)(root_node_->GetEdges())[i].GetChild()->GetQ() << " "
-								<< std::setw(10) << root_node_->GetEdges()[i].GetChild()->GetW();
-		}
-
-		if (search_->count_iterations_ > 0) {
-      int divisor = search_->count_iterations_ * 1000;
-			LOGFILE << "search: " << search_->duration_search_ / divisor
-							<< ", junctions: " << search_->duration_junctions_ / divisor
-							<< ", create: " << search_->duration_create_ / divisor
-							<< ", compute: " << search_->duration_compute_ / divisor
-							<< ", retrieve: " << search_->duration_retrieve_ / divisor
-							<< ", propagate: " << search_->duration_propagate_ / divisor
-							<< ", pre: " << (search_->duration_search_ + search_->duration_junctions_ + search_->duration_create_) / divisor
-							<< ", post: " << (search_->duration_retrieve_ + search_->duration_propagate_) / divisor
-              << ", total (exc nn comp): " << (search_->duration_search_ + search_->duration_junctions_ + search_->duration_create_ + search_->duration_retrieve_ + search_->duration_propagate_) / divisor;
-		}
-
-
-    if (search_->count_iterations_ > 0) {
-      LOGFILE << "nodes per iteration: " << root_node_->GetN() / search_->count_iterations_
-              << ", minibatch size: " << search_->count_minibatch_size_ / search_->count_iterations_
-              << ", search node visits: " << search_->count_search_node_visits_ / search_->count_iterations_
-              << ", propagate node visits: " << search_->count_propagate_node_visits_ / search_->count_iterations_
-              << ", junctions: " << search_->count_junctions_ / search_->count_iterations_;
-    }
-
-=======
-	  search_->ponder_lock_.lock();
-	  bool ponder = search_->ponder_;
-	  search_->ponder_lock_.unlock();
-	  if (!ponder && !search_->abort_) {
-	    search_->SendMovesStats(); // Support VerboseMoveStats
-	    search_->reportBestMove();
-	  }
-
-	  int64_t elapsed_time = search_->GetTimeSinceStart();
-	  //LOGFILE << "Elapsed time when thread for node " << root_node_ << " which has size " << root_node_->GetN() << " nodes did " << i << " computations: " << elapsed_time << "ms";
 	  if(LOG_RUNNING_INFO){
-	    LOGFILE << "Elapsed time for " << root_node_->GetN() << " nodes: " << elapsed_time << "ms";
-	    LOGFILE << "#helper threads pre: " << N_HELPER_THREADS_PRE << ", #helper threads post: " << N_HELPER_THREADS_POST;
-	    LOGFILE << "root Q: " << root_node_->GetQ();
-	    LOGFILE << "move   P                 n   norm n     Q          w";
+      LOGFILE << "Elapsed time for " << root_node_->GetN() << " nodes: " << elapsed_time << "ms";
+      LOGFILE << "#helper threads pre: " << N_HELPER_THREADS_PRE << ", #helper threads post: " << N_HELPER_THREADS_POST;
+      LOGFILE << "root Q: " << root_node_->GetQ();
+      LOGFILE << "move   P                 n   norm n     Q          w";
 	    for (int i = 0; i < root_node_->GetNumChildren(); i++) {
 	      LOGFILE << std::fixed << std::setfill(' ') 
 		      << (root_node_->GetEdges())[i].move_.as_string() << " "
@@ -1311,37 +1260,28 @@
 		      << std::setw(10) << (float)(root_node_->GetEdges())[i].GetChild()->GetQ() << " "
 		      << std::setw(10) << root_node_->GetEdges()[i].GetChild()->GetW();
 	    }
-	    
-	    if (search_->count_iterations_ > 0) {
-	      LOGFILE << "search: " << search_->duration_search_ / search_->count_iterations_
-		      << ", junctions: " << search_->duration_junctions_ / search_->count_iterations_
-		      << ", create: " << search_->duration_create_ / search_->count_iterations_
-		      << ", compute: " << search_->duration_compute_ / search_->count_iterations_
-		      << ", retrieve: " << search_->duration_retrieve_ / search_->count_iterations_
-		      << ", propagate: " << search_->duration_propagate_ / search_->count_iterations_;
-	      // << ", duration_node_prio_queue_lock_: " << duration_node_prio_queue_lock_ / count_iterations_;
-	    }
-	    
-	    int64_t dur_sum = (search_->duration_search_ + search_->duration_create_ + search_->duration_compute_ + search_->duration_retrieve_ + search_->duration_propagate_) / 1000;
-	    
-	    if(dur_sum > 0){ // I've seen cases with dur_sum == 0
-	      LOGFILE << "search: " << search_->duration_search_ / dur_sum
-		      << ", junctions: " << search_->duration_junctions_ / dur_sum
-		      << ", create: " << search_->duration_create_ / dur_sum
-		      << ", compute: " << search_->duration_compute_ / dur_sum
-		      << ", retrieve: " << search_->duration_retrieve_ / dur_sum
-		      << ", propagate: " << search_->duration_propagate_ / dur_sum;
-	    }
-	    
-	    if (search_->count_iterations_ > 0) {
-	      LOGFILE << "nodes per iteration: " << root_node_->GetN() / search_->count_iterations_
-		      << ", minibatch size: " << search_->count_minibatch_size_ / search_->count_iterations_
-		      << ", search node visits: " << search_->count_search_node_visits_ / search_->count_iterations_
-		      << ", propagate node visits: " << search_->count_propagate_node_visits_ / search_->count_iterations_
-		      << ", junctions: " << search_->count_junctions_ / search_->count_iterations_;
-	    }
-	  }
->>>>>>> 7c74bd91
+
+      if (search_->count_iterations_ > 0) {
+        int divisor = search_->count_iterations_ * 1000;
+        LOGFILE << "search: " << search_->duration_search_ / divisor
+                << ", junctions: " << search_->duration_junctions_ / divisor
+                << ", create: " << search_->duration_create_ / divisor
+                << ", compute: " << search_->duration_compute_ / divisor
+                << ", retrieve: " << search_->duration_retrieve_ / divisor
+                << ", propagate: " << search_->duration_propagate_ / divisor
+                << ", pre: " << (search_->duration_search_ + search_->duration_junctions_ + search_->duration_create_) / divisor
+                << ", post: " << (search_->duration_retrieve_ + search_->duration_propagate_) / divisor
+                << ", total (exc nn comp): " << (search_->duration_search_ + search_->duration_junctions_ + search_->duration_create_ + search_->duration_retrieve_ + search_->duration_propagate_) / divisor;
+      }
+
+      if (search_->count_iterations_ > 0) {
+        LOGFILE << "nodes per iteration: " << root_node_->GetN() / search_->count_iterations_
+                << ", minibatch size: " << search_->count_minibatch_size_ / search_->count_iterations_
+                << ", search node visits: " << search_->count_search_node_visits_ / search_->count_iterations_
+                << ", propagate node visits: " << search_->count_propagate_node_visits_ / search_->count_iterations_
+                << ", junctions: " << search_->count_junctions_ / search_->count_iterations_;
+      }
+    }
 	}
 
 	while (!junction_locks_.empty()) {
