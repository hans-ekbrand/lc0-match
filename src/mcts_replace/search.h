--- conflicted
+++ resolved
@@ -57,48 +57,6 @@
 };
 
 class Search_revamp {
-<<<<<<< HEAD
- public:
-  Search_revamp(const NodeTree_revamp& tree, Network* network,
-         BestMoveInfo::Callback best_move_callback,
-         ThinkingInfo::Callback info_callback, const SearchLimits_revamp& limits,
-         const OptionsDict& options, NNCache* cache,
-         SyzygyTablebase* syzygy_tb);
-
-  ~Search_revamp();
-
-  /* // Populates UciOptions with search parameters. */
-  /* static void PopulateUciParams(OptionsParser* options); */
-
-  // Starts worker threads and returns immediately.
-  void StartThreads(size_t how_many);
-
-  // Starts search with k threads and wait until it finishes.
-//  void RunBlocking(size_t threads);
-
-  // Stops search. At the end bestmove will be returned. The function is not
-  // blocking, so it returns before search is actually done.
-  void Stop();
-  // Stops search, but does not return bestmove. The function is not blocking.
-//  void Abort();
-  // Blocks until all worker thread finish.
-  void Wait();
-  // Returns whether search is active. Workers check that to see whether another
-  // search iteration is needed.
-//  bool IsSearchActive() const;
-
-  // Returns best move, from the point of view of white player. And also ponder.
-  // May or may not use temperature, according to the settings.
-//  std::pair<Move, Move> GetBestMove() const;
-  // Returns the evaluation of the best move, WITHOUT temperature. This differs
-  // from the above function; with temperature enabled, these two functions may
-  // return results from different possible moves.
-//  float GetBestEval() const;
-
-  // Strings for UCI params. So that others can override defaults.
-  // TODO(mooskagh) There are too many options for now. Factor out that into a
-  // separate class.  
-=======
 public:
 	Search_revamp(const NodeTree_revamp& tree, Network* network,
 		 BestMoveInfo::Callback best_move_callback,
@@ -139,7 +97,6 @@
 	// Strings for UCI params. So that others can override defaults.
 	// TODO(mooskagh) There are too many options for now. Factor out that into a
 	// separate class.
->>>>>>> bc051d51
 
 private:
 //	void WatchdogThread();
@@ -169,61 +126,6 @@
 	//  const int kMiniBatchSize;
 	//const int kCacheHistoryLength;
 
-
-
-<<<<<<< HEAD
-// Single thread worker of the search engine.
-// That used to be just a function Search::Worker(), but to parallelize it
-// within one thread, have to split into stages.
-class SearchWorker_revamp {
- public:
- SearchWorker_revamp(Search_revamp* search, Node_revamp* worker_root, const SearchParams& params)
-    : search_(search), params_(params), q_concentration_(params.GetCpuct()), p_concentration_(params.GetPolicySoftmaxTemp()), history_(search_->played_history_), worker_root_(worker_root) {}
-
-  // Runs iterations while needed.
-  void RunBlocking();
-
- private:
-  void AddNodeToComputation();
-  void retrieveNNResult(Node_revamp* node, int batchidx);
-  void recalcPropagatedQ(Node_revamp* node);
-  void pickNodesToExtend(Node_revamp* current_node, float global_weight);
-  void pushNewNodeCandidate(float w, Node_revamp* node, int idx);
-  int appendHistoryFromTo(Node_revamp* from, Node_revamp* to);
-  float computeChildWeights(Node_revamp* node);
-  std::vector<float> q_to_prob(std::vector<float> Q, int depth, float multiplier, float max_focus);
-
-  void SendUciInfo();
-  std::vector<std::string> GetVerboseStats(Node_revamp* node, bool is_black_to_move);
-  void SendMovesStats();
-
-  Search_revamp* const search_;
-  std::vector<Node_revamp *> minibatch_;
-
-  std::vector<float> pvals_;
-  std::vector<Node_revamp *> nodestack_;
-  std::vector<Move> movestack_;
-  int full_tree_depth = 0;
-  uint64_t cum_depth_ = 0;
-
-  struct NewNodeCandidate {
-    float w;
-    Node_revamp* node;
-    int idx;
-  };
-  
-  std::vector<struct NewNodeCandidate> node_prio_queue_;
-
-  const SearchParams& params_;
-  float q_concentration_;
-  float p_concentration_;
-
-  std::unique_ptr<NetworkComputation> computation_;
-  // History is reset and extended by PickNodeToExtend().
-  PositionHistory history_;
-
-  Node_revamp* worker_root_;
-=======
 	void AddNodeToComputation(NetworkComputation *computation);
 	void retrieveNNResult(NetworkComputation *computation, Node_revamp* node, int batchidx);
 	void recalcPropagatedQ(Node_revamp* node);
@@ -233,6 +135,9 @@
 	float computeChildWeights(Node_revamp* node);
 	std::vector<float> q_to_prob(std::vector<float> Q, int depth, float multiplier, float max_focus);
 	void SendUciInfo();
+	std::vector<std::string> GetVerboseStats(Node_revamp* node, bool is_black_to_move);
+	void SendMovesStats();
+	
 	void ThreadLoop(int thread_id);
 
 	std::mutex busy_mutex_;
@@ -271,7 +176,6 @@
 	int64_t duration_propagate_ = 0;
 	int count_iterations_ = 0;
 
->>>>>>> bc051d51
 };
 
 
